--- conflicted
+++ resolved
@@ -329,13 +329,7 @@
     LinkPtr const orgLink = getOrgLink();
     AGXGeometryDesc gdesc;
     gdesc.selfCollsionGroupName = getAGXBody()->getCollisionGroupName();
-<<<<<<< HEAD
-    if(orgLink->actuationMode() == Link::ActuationMode::JOINT_SURFACE_VELOCITY
-        || orgLink->jointType() == Link::PSEUDO_CONTINUOUS_TRACK){
-        // Link::PSEUDO_CONTINUOUS_TRACK is deprecated
-=======
     if(orgLink->actuationMode() == Link::JOINT_SURFACE_VELOCITY){
->>>>>>> fa4dbe66
         gdesc.isPseudoContinuousTrack = true;
         const Vector3& a = orgLink->a();
         gdesc.axis = agx::Vec3(a(0), a(1), a(2));
@@ -578,24 +572,14 @@
             agx::Constraint1DOF* const joint1DOF = agx::Constraint1DOF::safeCast(getAGXConstraint());
             if(!joint1DOF) break;
             joint1DOF->getMotor1D()->setSpeed(orgLink->dq());
-<<<<<<< HEAD
             return;
-=======
->>>>>>> fa4dbe66
             break;
         }
         default :
-            if(orgLink->actuationMode() == Link::JOINT_SURFACE_VELOCITY){
-                // Set speed(scalar) to x value. Direction is automatically calculated at AGXPseudoContinuousTrackGeometry::calculateSurfaceVelocity
-                agx::Vec3f vel((float)orgLink->dq(), 0.0, 0.0);
-                getAGXGeometry()->setSurfaceVelocity(vel);
-            }
-            break;
-    }
-
-    if(orgLink->actuationMode() == Link::ActuationMode::JOINT_SURFACE_VELOCITY
-        || orgLink->jointType() == Link::PSEUDO_CONTINUOUS_TRACK){
-        // Link::PSEUDO_CONTINUOUS_TRACK is deprecated
+            break;
+    }
+
+    if(orgLink->actuationMode() == Link::JOINT_SURFACE_VELOCITY){
         // Set speed(scalar) to x value. Direction is automatically calculated at AGXPseudoContinuousTrackGeometry::calculateSurfaceVelocity
         agx::Vec3f vel((float)orgLink->dq(), 0.0, 0.0);
         getAGXGeometry()->setSurfaceVelocity(vel);
