/*!
  @file
  @author Shin'ichiro Nakaoka
*/

#include "GLSceneRenderer.h"
#include "MessageView.h"
#include <cnoid/SceneDrawables>
#include <cnoid/SceneCameras>
#include <cnoid/SceneLights>
#include <cnoid/SceneEffects>
#include <cnoid/EigenUtil>
#include <Eigen/StdVector>
#include <boost/variant.hpp>
#include <boost/bind.hpp>
#include <boost/scoped_ptr.hpp>
#include <GL/gl.h>

using namespace std;
using namespace cnoid;
using boost::format;

namespace {

struct PreproNode
{
    PreproNode() : parent(0), child(0), next(0) { }
    ~PreproNode() {
        if(child) delete child;
        if(next) delete next;
    }
    enum { GROUP, TRANSFORM, PREPROCESSED, LIGHT, FOG, CAMERA };
    boost::variant<SgGroup*, SgTransform*, SgPreprocessed*, SgLight*, SgFog*, SgCamera*> node;
    SgNode* base;
    PreproNode* parent;
    PreproNode* child;
    PreproNode* next;
    template<class T> void setNode(T* n){
        node = n;
        base = n;
    }
};
    

class PreproTreeExtractor : public SceneVisitor
{
    PreproNode* node;
    bool found;
public:
    PreproNode* apply(SgNode* node);
    virtual void visitGroup(SgGroup* group);
    virtual void visitTransform(SgTransform* transform);
    virtual void visitShape(SgShape* shape);
    virtual void visitPointSet(SgPointSet* pointSet);        
    virtual void visitLineSet(SgLineSet* lineSet);        
    virtual void visitPreprocessed(SgPreprocessed* preprocessed);
    virtual void visitLight(SgLight* light);
    virtual void visitFog(SgFog* fog);
    virtual void visitCamera(SgCamera* camera);
};

}


PreproNode* PreproTreeExtractor::apply(SgNode* snode)
{
    node = 0;
    found = false;
    snode->accept(*this);
    return node;
}


void PreproTreeExtractor::visitGroup(SgGroup* group)
{
    bool foundInSubTree = false;

    PreproNode* self = new PreproNode();
    self->setNode(group);

    for(SgGroup::const_reverse_iterator p = group->rbegin(); p != group->rend(); ++p){
        
        node = 0;
        found = false;
        
        (*p)->accept(*this);
        
        if(node){
            if(found){
                node->parent = self;
                node->next = self->child;
                self->child = node;
                foundInSubTree = true;
            } else {
                delete node;
            }
        }
    }
            
    found = foundInSubTree;

    if(found){
        node = self;
    } else {
        delete self;
        node = 0;
    }
}


void PreproTreeExtractor::visitTransform(SgTransform* transform)
{
    visitGroup(transform);
    if(node){
        node->setNode(transform);
    }
}


void PreproTreeExtractor::visitShape(SgShape* shape)
{

}


void PreproTreeExtractor::visitPointSet(SgPointSet* shape)
{

}


void PreproTreeExtractor::visitLineSet(SgLineSet* shape)
{

}


void PreproTreeExtractor::visitPreprocessed(SgPreprocessed* preprocessed)
{
    node = new PreproNode();
    node->setNode(preprocessed);
    found = true;
}


void PreproTreeExtractor::visitLight(SgLight* light)
{
    node = new PreproNode();
    node->setNode(light);
    found = true;
}


void PreproTreeExtractor::visitFog(SgFog* fog)
{
    node = new PreproNode();
    node->setNode(fog);
    found = true;
}
    

void PreproTreeExtractor::visitCamera(SgCamera* camera)
{
    node = new PreproNode();
    node->setNode(camera);
    found = true;
}


namespace cnoid {

class GLSceneRendererImpl
{
public:
    EIGEN_MAKE_ALIGNED_OPERATOR_NEW
        
    GLSceneRenderer* self;

    Signal<void()> sigRenderingRequest;

    SgGroupPtr sceneRoot;
    SgGroupPtr scene;

    bool doPreprocessedNodeTreeExtraction;
    boost::scoped_ptr<PreproNode> preproTree;

    Array4i viewport;

    Vector3f backgroundColor;

    struct CameraInfo
    {
        EIGEN_MAKE_ALIGNED_OPERATOR_NEW

        CameraInfo() : camera(0), M(Affine3::Identity()), node(0) { }
        CameraInfo(SgCamera* camera, const Affine3& M, PreproNode* node)
            : camera(camera), M(M), node(node) { }
        SgCamera* camera;

        // I want to use 'T' here, but that causes a compile error (c2327) for VC++2010.
        // 'T' is also used as a template parameter in a template code of Eigen,
        // and it seems that the name of a template parameter and this member conflicts.
        // So I changed the name to 'M'.
        // This behavior of VC++ seems stupid!!!
        Affine3 M;
        PreproNode* node;
    };

    typedef vector<CameraInfo, Eigen::aligned_allocator<CameraInfo> > CameraInfoArray;
    CameraInfoArray cameras1;
    CameraInfoArray cameras2;
    CameraInfoArray* cameras;
    CameraInfoArray* prevCameras;

    bool camerasChanged;
    bool currentCameraRemoved;
    int currentCameraIndex;
    SgCamera* currentCamera;
    vector<SgNodePath> cameraPaths;
    Signal<void()> sigCamerasChanged;
    Signal<void()> sigCurrentCameraChanged;
        
    GLfloat aspectRatio; // width / height;

    struct LightInfo
    {
        EIGEN_MAKE_ALIGNED_OPERATOR_NEW

        LightInfo() : light(0) { }
        LightInfo(SgLight* light, const Affine3& M) : light(light), M(M) { } 
        SgLight* light;
        Affine3 M;
    };
    vector<LightInfo, Eigen::aligned_allocator<LightInfo> > lights;

    SgLightPtr headLight;
    std::set<SgLightPtr> defaultLights;
    bool additionalLightsEnabled;

    Vector4f defaultColor;

    vector<SgFogPtr> fogs;
    bool isFogEnabled;

    GLSceneRenderer::PolygonMode polygonMode;

    GLSceneRendererImpl(GLSceneRenderer* self, SgGroup* sceneRoot);
    ~GLSceneRendererImpl();
    void onSceneGraphUpdated(const SgUpdate& update);
    void updateCameraPaths();
    void setCurrentCamera(int index, bool doRenderingRequest);
    bool setCurrentCamera(SgCamera* camera);
    void extractPreproNodes();
    void extractPreproNodeIter(PreproNode* node, const Affine3& T);
};

}


GLSceneRenderer::GLSceneRenderer()
{
    SgGroup* sceneRoot = new SgGroup;
    sceneRoot->setName("Root");
    impl = new GLSceneRendererImpl(this, sceneRoot);
}


GLSceneRenderer::GLSceneRenderer(SgGroup* sceneRoot)
{
    impl = new GLSceneRendererImpl(this, sceneRoot);
}


GLSceneRendererImpl::GLSceneRendererImpl(GLSceneRenderer* self, SgGroup* sceneRoot)
    : self(self),
      sceneRoot(sceneRoot)
{
    sceneRoot->sigUpdated().connect(boost::bind(&GLSceneRendererImpl::onSceneGraphUpdated, this, _1));

    scene = new SgGroup();
    sceneRoot->addChild(scene);

    doPreprocessedNodeTreeExtraction = true;

    aspectRatio = 1.0f;

    backgroundColor << 0.1f, 0.1f, 0.3f; // dark blue
    defaultColor << 1.0f, 1.0f, 1.0f, 1.0f;

    cameras = &cameras1;
    prevCameras = &cameras2;
    currentCameraIndex = -1;
    currentCamera = 0;

    headLight = new SgDirectionalLight();
    headLight->setAmbientIntensity(0.0f);
    additionalLightsEnabled = true;

    isFogEnabled = true;

    polygonMode = GLSceneRenderer::FILL_MODE;
}


GLSceneRenderer::~GLSceneRenderer()
{
    delete impl;
}


GLSceneRendererImpl::~GLSceneRendererImpl()
{

}


SgGroup* GLSceneRenderer::sceneRoot()
{
    return impl->sceneRoot;
}


SgGroup* GLSceneRenderer::scene()
{
    return impl->scene;
}


void GLSceneRenderer::clearScene()
{
    impl->scene->clearChildren(true);
}


void GLSceneRendererImpl::onSceneGraphUpdated(const SgUpdate& update)
{
    if(update.action() & (SgUpdate::ADDED | SgUpdate::REMOVED)){
        doPreprocessedNodeTreeExtraction = true;
    }
    if(SgImage* image = dynamic_cast<SgImage*>(update.path().front())){
        self->onImageUpdated(image);
    }
    sigRenderingRequest();
}


SignalProxy<void()> GLSceneRenderer::sigRenderingRequest()
{
    return impl->sigRenderingRequest;
}


const Vector3f& GLSceneRenderer::backgroundColor() const
{
    return impl->backgroundColor;
}


void GLSceneRenderer::setBackgroundColor(const Vector3f& color)
{
    impl->backgroundColor = color;
}


const Vector4f& GLSceneRenderer::defaultColor() const
{
    return impl->defaultColor;
}


void GLSceneRenderer::setDefaultColor(const Vector4f& color)
{
    impl->defaultColor = color;
}


void GLSceneRenderer::setPolygonMode(PolygonMode mode)
{
    impl->polygonMode = mode;
}


GLSceneRenderer::PolygonMode GLSceneRenderer::polygonMode() const
{
    return impl->polygonMode;
}


int GLSceneRenderer::numCameras() const
{
    return impl->cameras->size();
}


SgCamera* GLSceneRenderer::camera(int index)
{
    return dynamic_cast<SgCamera*>(cameraPath(index).back());
}


const std::vector<SgNode*>& GLSceneRenderer::cameraPath(int index) const
{
    if(impl->cameraPaths.empty()){
        impl->updateCameraPaths();
    }
    return impl->cameraPaths[index];
}


void GLSceneRendererImpl::updateCameraPaths()
{
    vector<SgNode*> tmpPath;
    const int n = cameras->size();
    cameraPaths.resize(n);
    
    for(int i=0; i < n; ++i){
        CameraInfo& info = (*cameras)[i];
        tmpPath.clear();
        PreproNode* node = info.node;
        while(node){
            tmpPath.push_back(node->base);
            node = node->parent;
        }
        if(!tmpPath.empty()){
            tmpPath.pop_back(); // remove the root node
            vector<SgNode*>& path = cameraPaths[i];
            path.resize(tmpPath.size());
            std::copy(tmpPath.rbegin(), tmpPath.rend(), path.begin());
        }
    }
}


SignalProxy<void()> GLSceneRenderer::sigCamerasChanged() const
{
    return impl->sigCamerasChanged;
}


void GLSceneRenderer::setCurrentCamera(int index)
{
    impl->setCurrentCamera(index, true);
}


void GLSceneRendererImpl::setCurrentCamera(int index, bool doRenderingRequest)
{
    SgCamera* newCamera = 0;
    if(index >= 0 && index < cameras->size()){
        newCamera = (*cameras)[index].camera;
    }
    if(newCamera && newCamera != currentCamera){
        currentCameraIndex = index;
        currentCamera = newCamera;
        sigCurrentCameraChanged();
        if(doRenderingRequest){
            sigRenderingRequest();
        }
    }
}


bool GLSceneRenderer::setCurrentCamera(SgCamera* camera)
{
    return impl->setCurrentCamera(camera);
}


bool GLSceneRendererImpl::setCurrentCamera(SgCamera* camera)
{
    if(camera != currentCamera){
        for(size_t i=0; i < cameras->size(); ++i){
            if((*cameras)[i].camera == camera){
                setCurrentCamera(i, true);
                return true;
            }
        }
    }
    return false;
}


SgCamera* GLSceneRenderer::currentCamera() const
{
    return impl->currentCamera;
}


int GLSceneRenderer::currentCameraIndex() const
{
    return impl->currentCameraIndex;
}


SignalProxy<void()> GLSceneRenderer::sigCurrentCameraChanged()
{
    return impl->sigCurrentCameraChanged;
}


void GLSceneRenderer::setViewport(int x, int y, int width, int height)
{
<<<<<<< HEAD
    impl->aspectRatio = (double)width / height;
    impl->viewport << x, y, width, height;
=======
    impl->setViewport(x, y, width, height);
}


void GLSceneRendererImpl::setViewport(int x, int y, int width, int height)
{
    if (height > 0) aspectRatio = (double)width / height;
    viewport << x, y, width, height;
>>>>>>> e7ec1802
    glViewport(x, y, width, height);
}


Array4i GLSceneRenderer::viewport() const
{
    return impl->viewport;
}


void GLSceneRenderer::getViewport(int& out_x, int& out_y, int& out_width, int& out_height) const
{
    out_x = impl->viewport[0];
    out_y = impl->viewport[1];
    out_width = impl->viewport[2];
    out_height = impl->viewport[3];
}    


double GLSceneRenderer::aspectRatio() const
{
    return impl->aspectRatio;
}


void GLSceneRenderer::extractPreproNodes()
{
    impl->extractPreproNodes();
}


void GLSceneRendererImpl::extractPreproNodes()
{
    if(doPreprocessedNodeTreeExtraction){
        PreproTreeExtractor extractor;
        preproTree.reset(extractor.apply(sceneRoot));
        doPreprocessedNodeTreeExtraction = false;
    }

    std::swap(cameras, prevCameras);
    cameras->clear();
    camerasChanged = false;
    currentCameraRemoved = true;
    
    lights.clear();
    fogs.clear();

    if(preproTree){
        extractPreproNodeIter(preproTree.get(), Affine3::Identity());
    }

    if(!camerasChanged){
        if(cameras->size() != prevCameras->size()){
            camerasChanged = true;
        }
    }
    if(camerasChanged){
        if(currentCameraRemoved){
            currentCameraIndex = 0;
        }
        cameraPaths.clear();
        sigCamerasChanged();
    }

    setCurrentCamera(currentCameraIndex, false);
}


void GLSceneRendererImpl::extractPreproNodeIter(PreproNode* node, const Affine3& T)
{
    switch(node->node.which()){

    case PreproNode::GROUP:
        for(PreproNode* childNode = node->child; childNode; childNode = childNode->next){
            extractPreproNodeIter(childNode, T);
        }
        break;
        
    case PreproNode::TRANSFORM:
    {
        SgTransform* transform = boost::get<SgTransform*>(node->node);
        Affine3 T1;
        transform->getTransform(T1);
        const Affine3 T2 = T * T1;
        for(PreproNode* childNode = node->child; childNode; childNode = childNode->next){
            extractPreproNodeIter(childNode, T2);
        }
    }
    break;
        
    case PreproNode::PREPROCESSED:
        // call additional functions
        break;

    case PreproNode::LIGHT:
    {
        SgLight* light = boost::get<SgLight*>(node->node);
        if(additionalLightsEnabled || defaultLights.find(light) != defaultLights.end()){
            lights.push_back(LightInfo(light, T));
        }
        break;
    }

    case PreproNode::FOG:
    {
        SgFog* fog = boost::get<SgFog*>(node->node);
        fogs.push_back(fog);
        break;
    }

    case PreproNode::CAMERA:
    {
        SgCamera* camera = boost::get<SgCamera*>(node->node);
        size_t index = cameras->size();
        if(!camerasChanged){
            if(index >= prevCameras->size() || camera != (*prevCameras)[index].camera){
                camerasChanged = true;
            }
        }
        if(camera == currentCamera){
            currentCameraRemoved = false;
            currentCameraIndex = cameras->size();
        }
        cameras->push_back(CameraInfo(camera, T, node));
    }
    break;

    default:
        break;
    }
}


const Affine3& GLSceneRenderer::currentCameraPosition() const
{
    if(impl->currentCameraIndex >= 0){
        return (*(impl->cameras))[impl->currentCameraIndex].M;
    } else {
        static Affine3 I = Affine3::Identity();
        return I;
    }
}


int GLSceneRenderer::numLights() const
{
    return impl->lights.size();
}


void GLSceneRenderer::getLightInfo(int index, SgLight*& out_light, Affine3& out_position) const
{
    const GLSceneRendererImpl::LightInfo& info = impl->lights[index];
    out_light = info.light;
    out_position = info.M;
}


void GLSceneRenderer::enableFog(bool on)
{
    impl->isFogEnabled = on;
}


bool GLSceneRenderer::isFogEnabled() const
{
    return impl->isFogEnabled;
}


int GLSceneRenderer::numFogs() const
{
    return impl->fogs.size();
}


SgFog* GLSceneRenderer::fog(int index) const
{
    return impl->fogs[index];
}


SgLight* GLSceneRenderer::headLight()
{
    return impl->headLight;
}


bool GLSceneRenderer::initializeGL()
{
    MessageView* mv = MessageView::instance();
    
    GLint major, minor;
    glGetIntegerv(GL_MAJOR_VERSION, &major);
    glGetIntegerv(GL_MINOR_VERSION, &minor);
    mv->putln(format("OpenGL version is %1%.%2%.") % major % minor);

    if(major >= 2){
        mv->putln(format("GLSL version is %1%.") % glGetString(GL_SHADING_LANGUAGE_VERSION));
    }
}


void GLSceneRenderer::flush()
{
    glFlush();
}


bool GLSceneRenderer::setSwapInterval(int interval)
{
#ifdef _WIN32
    return wglSwapIntervalEXT(interval);
#endif
    return false;
}


int GLSceneRenderer::getSwapInterval() const
{
#ifdef _WIN32
    return wglGetSwapIntervalEXT();
#endif
    return -1;
}


void GLSceneRenderer::setHeadLight(SgLight* light)
{
    impl->headLight = light;
}


void GLSceneRenderer::setAsDefaultLight(SgLight* light)
{
    impl->defaultLights.insert(light);
}


void GLSceneRenderer::unsetDefaultLight(SgLight* light)
{
    impl->defaultLights.erase(light);
}


void GLSceneRenderer::enableAdditionalLights(bool on)
{
    impl->additionalLightsEnabled = on;
}


void GLSceneRenderer::getPerspectiveProjectionMatrix
(double fovy, double aspect, double zNear, double zFar, Matrix4& out_matrix)
{
    const double f = 1.0 / tan(fovy / 2.0);
    out_matrix <<
        (f / aspect), 0.0, 0.0, 0.0,
        0.0, f, 0.0, 0.0,
        0.0, 0.0, ((zFar + zNear) / (zNear - zFar)), ((2.0 * zFar * zNear) / (zNear - zFar)),
        0.0, 0.0, -1.0, 0.0;
}


void GLSceneRenderer::getOrthographicProjectionMatrix
(double left,  double right,  double bottom,  double top,  double nearVal,  double farVal, Matrix4& out_matrix)
{
    const double tx = -(right + left) / (right - left);
    const double ty = -(top + bottom) / (top - bottom);
    const double tz = -(farVal + nearVal) / (farVal - nearVal);
    out_matrix <<
        (2.0 / (right - left)), 0.0 ,0.0, tx,
        0.0, (2.0 / (top - bottom)), 0.0, ty,
        0.0, 0.0, (-2.0 / (farVal - nearVal)), tz,
        0.0, 0.0, 0.0, 1.0;
}


void GLSceneRenderer::getViewFrustum
(const SgPerspectiveCamera* camera, double& left, double& right, double& bottom, double& top) const
{
    top = camera->nearDistance() * tan(camera->fovy(impl->aspectRatio) / 2.0);
    bottom = -top;
    right = top * impl->aspectRatio;
    left = -right;
}


void GLSceneRenderer::getViewVolume
(const SgOrthographicCamera* camera, float& out_left, float& out_right, float& out_bottom, float& out_top) const
{
    float h = camera->height();
    out_top = h / 2.0f;
    out_bottom = -h / 2.0f;
    float w = h * impl->aspectRatio;
    out_left = -w / 2.0f;
    out_right = w / 2.0f;
}


bool GLSceneRenderer::unproject(double x, double y, double z, Vector3& out_projected) const
{
    const Array4i& vp = impl->viewport;

    Vector4 p;
    p[0] = 2.0 * (x - vp[0]) / vp[2] - 1.0;
    p[1] = 2.0 * (y - vp[1]) / vp[3] - 1.0;
    p[2] = 2.0 * z - 1.0;
    p[3] = 1.0;

    const Matrix4 V = currentCameraPosition().inverse().matrix();
    const Vector4 projected = (projectionMatrix() * V).inverse() * p;

    if(projected[3] == 0.0){
        return false;
    }

    out_projected.x() = projected.x() / projected[3];
    out_projected.y() = projected.y() / projected[3];
    out_projected.z() = projected.z() / projected[3];

    return true;
}<|MERGE_RESOLUTION|>--- conflicted
+++ resolved
@@ -500,19 +500,10 @@
 
 void GLSceneRenderer::setViewport(int x, int y, int width, int height)
 {
-<<<<<<< HEAD
-    impl->aspectRatio = (double)width / height;
+    if(height > 0){
+        impl->aspectRatio = (double)width / height;
+    }
     impl->viewport << x, y, width, height;
-=======
-    impl->setViewport(x, y, width, height);
-}
-
-
-void GLSceneRendererImpl::setViewport(int x, int y, int width, int height)
-{
-    if (height > 0) aspectRatio = (double)width / height;
-    viewport << x, y, width, height;
->>>>>>> e7ec1802
     glViewport(x, y, width, height);
 }
 
