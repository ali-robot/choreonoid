/**
   \file
   \author Shin'ichiro Nakaoka
*/

#ifndef CNOID_BODY_MATERIAL_TABLE_H
#define CNOID_BODY_MATERIAL_TABLE_H

#include "ContactMaterial.h"
#include <cnoid/NullOut>
<<<<<<< HEAD
#include "exportdecl.h"
=======
#include <functional>
>>>>>>> deb3ba33

namespace cnoid {

class MaterialTableImpl;

class CNOID_EXPORT MaterialTable : public Referenced
{
  public:
    typedef std::function<ContactMaterial*(const ContactMaterial* org)> ContactMaterialCopyFactory;

    MaterialTable();
    MaterialTable(const MaterialTable& org);
    MaterialTable(const MaterialTable& org, ContactMaterialCopyFactory factory);
    virtual ~MaterialTable();

    bool load(const std::string& filename, std::ostream& os = nullout());
    int addMaterial(Material* material);

    Material* material(int id) const;
    ContactMaterial* contactMaterial(int id1, int id2) const;
    void setContactMaterial(int id1, int id2, ContactMaterial* cm);
    void forEachMaterialPair(std::function<void(int id1, int id2, ContactMaterial* cm)> callback);

  private:
    MaterialTableImpl* impl;
};

typedef ref_ptr<MaterialTable> MaterialTablePtr;

}

#endif<|MERGE_RESOLUTION|>--- conflicted
+++ resolved
@@ -8,11 +8,8 @@
 
 #include "ContactMaterial.h"
 #include <cnoid/NullOut>
-<<<<<<< HEAD
+#include <functional>
 #include "exportdecl.h"
-=======
-#include <functional>
->>>>>>> deb3ba33
 
 namespace cnoid {
 
