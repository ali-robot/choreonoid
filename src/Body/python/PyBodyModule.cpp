--- conflicted
+++ resolved
@@ -255,16 +255,14 @@
         .def("lastActualBodyLoader", &BodyLoader::lastActualBodyLoader)
         ;
 
-<<<<<<< HEAD
     class_<BodyMotion, bases<AbstractMultiSeq> >("BodyMotion")
         .def("jointPosSeq", BodyMotion_jointPosSeq, return_value_policy<reference_existing_object>())
         .def("linkPosSeq", BodyMotion_linkPosSeq, return_value_policy<reference_existing_object>());
-=======
+
 #ifdef _MSC_VER    
 	register_ptr_to_python<BodyPtr>();
 #endif
     
->>>>>>> 863ab6ce
 }
 
 }; // namespace cnoid