--- conflicted
+++ resolved
@@ -151,13 +151,9 @@
     QOpenGLFramebufferObject* frameBuffer;
 #else
     QGLPixelBuffer* renderingBuffer;
-<<<<<<< HEAD
+#endif
+
     GLSceneRenderer* renderer;
-=======
-#endif
-    
-    GLSceneRenderer renderer;
->>>>>>> 4f32025b
     int pixelWidth;
     int pixelHeight;
     boost::shared_ptr<Image> tmpImage;
@@ -436,16 +432,6 @@
     }
 #endif
 
-<<<<<<< HEAD
-    glFormat = QGLFormat::defaultFormat();
-    glFormat.setDoubleBuffer(false);
-    if(useGLSL){
-        glFormat.setProfile(QGLFormat::CoreProfile);
-        glFormat.setVersion(3, 3);
-    }
-    
-=======
->>>>>>> 4f32025b
     this->simulatorItem = simulatorItem;
     worldTimeStep = simulatorItem->worldTimeStep();
     currentTime = 0;
@@ -592,11 +578,9 @@
     frameBuffer = 0;
 #else
     renderingBuffer = 0;
-<<<<<<< HEAD
+#endif
+    
     renderer = 0;
-=======
-#endif
->>>>>>> 4f32025b
 }
 
 
@@ -609,37 +593,14 @@
         return false;
     }
 
-<<<<<<< HEAD
-    renderingBuffer = new QGLPixelBuffer(pixelWidth, pixelHeight, simImpl->glFormat);
-    renderingBuffer->makeCurrent();
-
-    if(!renderer){
-        if(simImpl->useGLSL){
-            renderer = new GLSLSceneRenderer;
-        } else {
-            renderer = new GL1SceneRenderer;
-        }
-    }
-    
-    renderer->initializeGL();
-    renderer->setViewport(0, 0, pixelWidth, pixelHeight);
-    renderer->sceneRoot()->addChild(sceneGroup);
-    renderer->extractPreprocessedNodes();
-    renderer->setCurrentCamera(sceneCamera);
-
-    if(rangeSensor){
-        renderer->setDefaultLighting(false);
-    } else {
-        renderer->headLight()->on(simImpl->isHeadLightEnabled);
-        renderer->enableAdditionalLights(simImpl->areAdditionalLightsEnabled);
-    }
-
-    renderingBuffer->doneCurrent();
-=======
 #if USE_QT5_OPENGL
     glContext = new QOpenGLContext;
     QSurfaceFormat format;
     format.setSwapBehavior(QSurfaceFormat::SingleBuffer);
+    if(simImpl->useGLSL){
+        format.setProfile(QSurfaceFormat::CoreProfile);
+        format.setVersion(3, 3);
+    }
     glContext->setFormat(format);
     glContext->create();
     offscreenSurface = new QOffscreenSurface;
@@ -651,20 +612,36 @@
 #else
     QGLFormat format;
     format.setDoubleBuffer(false);
+    if(simImpl->useGLSL){
+        format.setProfile(QGLFormat::CoreProfile);
+        format.setVersion(3, 3);
+    }
     renderingBuffer = new QGLPixelBuffer(pixelWidth, pixelHeight, format);
     renderingBuffer->makeCurrent();
 #endif
-    
-    renderer.initializeGL();
-    renderer.setViewport(0, 0, pixelWidth, pixelHeight);
-    renderer.sceneRoot()->addChild(sceneGroup);
-    renderer.initializeRendering();
-    renderer.headLight()->on(simImpl->isHeadLightEnabled);
-    renderer.enableAdditionalLights(simImpl->areAdditionalLightsEnabled);
-    renderer.setCurrentCamera(sceneCamera);
+
+    if(!renderer){
+        if(simImpl->useGLSL){
+            renderer = new GLSLSceneRenderer;
+        } else {
+            renderer = new GL1SceneRenderer;
+        }
+    }
+    
+    renderer->initializeGL();
+    renderer->setViewport(0, 0, pixelWidth, pixelHeight);
+    renderer->sceneRoot()->addChild(sceneGroup);
+    renderer->extractPreprocessedNodes();
+    renderer->setCurrentCamera(sceneCamera);
+
+    if(rangeSensor){
+        renderer->setDefaultLighting(false);
+    } else {
+        renderer->headLight()->on(simImpl->isHeadLightEnabled);
+        renderer->enableAdditionalLights(simImpl->areAdditionalLightsEnabled);
+    }
 
     doneGLContextCurrent();
->>>>>>> 4f32025b
     
     isRendering = false;
     elapsedTime = cycleTime + 1.0e-6;
@@ -927,15 +904,9 @@
 
 void VisionRenderer::renderInCurrentThread(bool doStoreResultToTmpDataBuffer)
 {
-<<<<<<< HEAD
-    renderingBuffer->makeCurrent();
+    makeGLContextCurrent();
     renderer->render();
     renderer->flush();
-=======
-    makeGLContextCurrent();
-    renderer.render();
-    renderer.flush();
->>>>>>> 4f32025b
     if(doStoreResultToTmpDataBuffer){
         storeResultToTmpDataBuffer();
     }
@@ -1366,13 +1337,10 @@
         makeGLContextCurrent();
         delete renderingBuffer;
     }
-<<<<<<< HEAD
+#endif
     if(renderer){
         delete renderer;
     }
-=======
-#endif
->>>>>>> 4f32025b
 }
     
 
