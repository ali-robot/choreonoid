--- conflicted
+++ resolved
@@ -115,13 +115,8 @@
     SgGroupPtr sceneGroup;
     vector<SceneBodyPtr> sceneBodies;
 
-<<<<<<< HEAD
-    QGLPixelBuffer* pixelBuffer;
+    QGLPixelBuffer* renderingBuffer;
     GLSceneRenderer* renderer;
-=======
-    QGLPixelBuffer* renderingBuffer;
-    GLSceneRenderer renderer;
->>>>>>> 1b5abfdf
     int pixelWidth;
     int pixelHeight;
     boost::shared_ptr<Image> tmpImage;
@@ -542,32 +537,8 @@
         rangeSensorForRendering = rangeSensor;
     }
 
-<<<<<<< HEAD
-    pixelBuffer = 0;
+    renderingBuffer = 0;
     renderer = 0;
-}
-
-
-VisionRenderer::~VisionRenderer()
-{
-    if(simImpl->useThreadsForSensors){
-        {
-            boost::unique_lock<boost::mutex> lock(renderingMutex);
-            isTerminationRequested = true;
-        }
-        renderingCondition.notify_all();
-        renderingThread.join();
-    }
-    if(pixelBuffer){
-        pixelBuffer->makeCurrent();
-        delete pixelBuffer;
-    }
-    if(renderer){
-        delete renderer;
-    }
-=======
-    renderingBuffer = 0;
->>>>>>> 1b5abfdf
 }
 
 
@@ -588,14 +559,7 @@
         }
     }
     
-<<<<<<< HEAD
     renderer->sceneRoot()->addChild(sceneGroup);
-
-    pixelBuffer = new QGLPixelBuffer(pixelWidth, pixelHeight, simImpl->glFormat);
-    pixelBuffer->makeCurrent();
-
-    renderer->initializeGL();
-    renderer->setViewport(0, 0, pixelWidth, pixelHeight);
     renderer->extractPreprocessedNodes();
 
     if(rangeSensor){
@@ -604,17 +568,8 @@
         renderer->headLight()->on(simImpl->isHeadLightEnabled);
         renderer->enableAdditionalLights(simImpl->areAdditionalLightsEnabled);
     }
-    
     renderer->setCurrentCamera(sceneCamera);
-    pixelBuffer->doneCurrent();
-
-=======
-    renderer.sceneRoot()->addChild(sceneGroup);
-    renderer.headLight()->on(simImpl->isHeadLightEnabled);
-    renderer.enableAdditionalLights(simImpl->areAdditionalLightsEnabled);
-    renderer.setCurrentCamera(sceneCamera);
-    
->>>>>>> 1b5abfdf
+    
     isRendering = false;
     elapsedTime = cycleTime + 1.0e-6;
     latency = std::min(cycleTime, simImpl->maxLatency);
@@ -752,9 +707,8 @@
     renderingBuffer = new QGLPixelBuffer(pixelWidth, pixelHeight, simImpl->glFormat);
     renderingBuffer->makeCurrent();
 
-    renderer.initializeGL();
-    renderer.setViewport(0, 0, pixelWidth, pixelHeight);
-    renderer.initializeRendering();
+    renderer->initializeGL();
+    renderer->setViewport(0, 0, pixelWidth, pixelHeight);
 }
 
 
@@ -850,18 +804,12 @@
 
 void VisionRenderer::renderInCurrentThread(bool doStoreResultToTmpDataBuffer)
 {
-<<<<<<< HEAD
-    pixelBuffer->makeCurrent();
+    if(!renderingBuffer){
+        initializeRendering();
+    }
+    renderingBuffer->makeCurrent();
     renderer->render();
     renderer->flush();
-=======
-    if(!renderingBuffer){
-        initializeRendering();
-    }
-    renderingBuffer->makeCurrent();
-    renderer.render();
-    renderer.flush();
->>>>>>> 1b5abfdf
     if(doStoreResultToTmpDataBuffer){
         storeResultToTmpDataBuffer();
     }
@@ -1279,8 +1227,6 @@
 }
 
 
-<<<<<<< HEAD
-=======
 VisionRenderer::~VisionRenderer()
 {
     if(simImpl->useThreadsForSensors){
@@ -1291,10 +1237,12 @@
         renderingCondition.notify_all();
         renderingThread.join();
     }
-}
-    
-
->>>>>>> 1b5abfdf
+    if(renderer){
+        delete renderer;
+    }
+}
+    
+
 void GLVisionSimulatorItem::doPutProperties(PutPropertyFunction& putProperty)
 {
     SubSimulatorItem::doPutProperties(putProperty);
