/**
@author Shin'ichiro Nakaoka
*/

#ifndef CNOID_CORBA_CORBA_UTIL_H
#define CNOID_CORBA_CORBA_UTIL_H

#include <vector>
#include <string>
#include <omniORB4/CORBA.h>
#include "exportdecl.h"

namespace cnoid {

<<<<<<< HEAD
	CNOID_EXPORT void initializeCorbaUtil(bool activatePOAManager = false, int listeningPort = -1);

	/**
	do initialization with an existing orb
	*/
	CNOID_EXPORT void initializeCorbaUtil(CORBA::ORB_ptr orb, bool activatePOAManager = false);

	CNOID_EXPORT CORBA::ORB_ptr getORB();

	class CNOID_EXPORT NamingContextHelper {
	public:
		NamingContextHelper();
		NamingContextHelper(const std::string& host, int port);

		void setLocation(const std::string& host, int port);

		struct ObjectPath {
			std::string id;
			std::string kind;

			ObjectPath(std::string strId) {
				this->id = strId;
			};

			ObjectPath(std::string strId, std::string strKind) {
				this->id = strId;
				this->kind = strKind;
			};
		};

		template <class T> typename T::_ptr_type findObject(const std::string& name, const std::string& kind = "") {
			ObjectPath path(name, kind);
			std::vector<ObjectPath> pathList;
			pathList.push_back(path);
			CORBA::Object_ptr obj = findObjectSub(pathList);
			if (CORBA::is_nil(obj)) {
				return T::_nil();
			} else {
				typename T::_ptr_type narrowed = T::_narrow(obj);
				CORBA::release(obj);
				return narrowed;
			}
		}

		template <class T> typename T::_ptr_type findObject(std::vector<ObjectPath>& pathList) {
			CORBA::Object_ptr obj = findObjectSub(pathList);
			if (CORBA::is_nil(obj)) {
				return T::_nil();
			} else {
				typename T::_ptr_type narrowed = T::_narrow(obj);
				CORBA::release(obj);
				return narrowed;
			}
		}

		CORBA::Object::_ptr_type findObject(const std::string& name, const std::string& kind = "") {
			ObjectPath path(name, kind);
			std::vector<ObjectPath> pathList;
			pathList.push_back(path);

			return findObjectSub(pathList);
		}

		CORBA::Object::_ptr_type findObject(std::vector<ObjectPath>& pathList) {
			return findObjectSub(pathList);
		}

		const std::string& host() { return host_; }
		int port() { return port_; }
		const std::string& errorMessage();

		bool isAlive(bool doRescan = true);

		static bool isObjectAlive(CORBA::Object_ptr obj);

		struct ObjectInfo {
			std::string id;
			std::string kind;
			bool isAlive;
			bool isContext;
			std::string ior;
			std::vector<ObjectPath> fullPath;

			const std::string getFullPath() const {
				std::string result;
				for (int index = 0; index < fullPath.size(); index++) {
					ObjectPath path = fullPath[index];
					result = result + "/" + path.id + "." + path.kind;
				}
				return result;
			}

		};

		typedef std::vector<ObjectInfo> ObjectInfoList;

		ObjectInfoList getObjectList();
		ObjectInfoList getObjectList(std::vector<ObjectPath>& pathList);

		bool bindObject(CORBA::Object_ptr object, const std::string& name);
		bool bindObject(std::vector<ObjectPath>& pathList, std::string& ior);

		void unbind(const std::string& name);
		void unbind(std::vector<ObjectPath> pathList);

		bool bind_new_context(std::vector<ObjectPath>& pathList);

		std::string getRootIOR();

	private:

		bool checkOrUpdateNamingContext();
		CORBA::Object_ptr findObjectSub(std::vector<ObjectPath>& pathList);
		void appendBindingList(CosNaming::BindingList_var& bList, ObjectInfoList& objects);
		void appendBindingList(CosNaming::BindingList_var& bList, std::vector<ObjectPath> pathList, ObjectInfoList& objects);

		CosNaming::NamingContext_var namingContext;
		std::string errorMessage_;
		std::string namingContextLocation;
		std::string host_;
		int port_;
	};

	CNOID_EXPORT NamingContextHelper* getDefaultNamingContextHelper();
=======
CNOID_EXPORT void initializeCorbaUtil(bool activatePOAManager = false, int listeningPort = -1);

/**
   do initialization with an existing orb
*/
CNOID_EXPORT void initializeCorbaUtil(CORBA::ORB_ptr orb, bool activatePOAManager = false);

CNOID_EXPORT CORBA::ORB_ptr getORB();

class CNOID_EXPORT NamingContextHelper
{
public:
    NamingContextHelper();
    NamingContextHelper(const std::string& host, int port);

    void setLocation(const std::string& host, int port);

    bool updateConnection();

    template <class T> typename T::_ptr_type findObject(const std::string& name, const std::string& kind = "") {
        CORBA::Object_ptr obj = findObjectSub(name, kind);
        if(CORBA::is_nil(obj)){
            return T::_nil();
        } else {
            typename T::_ptr_type narrowed = T::_narrow(obj);
            CORBA::release(obj);
            return narrowed;
        }
    }

    CORBA::Object::_ptr_type findObject(const std::string& name, const std::string& kind = "") {
        return findObjectSub(name, kind);
    }

    const std::string& host() { return host_; }
    int port() { return port_; }
    const std::string& errorMessage();

    bool isAlive(bool doRescan = true);

    static bool isObjectAlive(CORBA::Object_ptr obj);

    struct ObjectInfo
    {
        std::string id;
        std::string kind;
        bool isAlive;
    };

    typedef std::vector<ObjectInfo> ObjectInfoList;

    ObjectInfoList getObjectList();

    bool bindObject(CORBA::Object_ptr object, const std::string& name);

    void unbind(const std::string& name);

private:

    bool checkOrUpdateNamingContext();
    CORBA::Object_ptr findObjectSub(const std::string& name, const std::string& kind);
    void appendBindingList(CosNaming::BindingList_var& bList, ObjectInfoList& objects);

    CosNaming::NamingContext_var namingContext;
    std::string errorMessage_;
    std::string namingContextLocation;
    std::string host_;
    int port_;
    bool failedInLastAccessToNamingContext;
};

CNOID_EXPORT NamingContextHelper* getDefaultNamingContextHelper();
>>>>>>> 3d5c03a8
}


#endif<|MERGE_RESOLUTION|>--- conflicted
+++ resolved
@@ -12,7 +12,6 @@
 
 namespace cnoid {
 
-<<<<<<< HEAD
 	CNOID_EXPORT void initializeCorbaUtil(bool activatePOAManager = false, int listeningPort = -1);
 
 	/**
@@ -28,6 +27,8 @@
 		NamingContextHelper(const std::string& host, int port);
 
 		void setLocation(const std::string& host, int port);
+
+                bool updateConnection();
 
 		struct ObjectPath {
 			std::string id;
@@ -134,83 +135,10 @@
 		std::string namingContextLocation;
 		std::string host_;
 		int port_;
+                bool failedInLastAccessToNamingContext;
 	};
 
 	CNOID_EXPORT NamingContextHelper* getDefaultNamingContextHelper();
-=======
-CNOID_EXPORT void initializeCorbaUtil(bool activatePOAManager = false, int listeningPort = -1);
-
-/**
-   do initialization with an existing orb
-*/
-CNOID_EXPORT void initializeCorbaUtil(CORBA::ORB_ptr orb, bool activatePOAManager = false);
-
-CNOID_EXPORT CORBA::ORB_ptr getORB();
-
-class CNOID_EXPORT NamingContextHelper
-{
-public:
-    NamingContextHelper();
-    NamingContextHelper(const std::string& host, int port);
-
-    void setLocation(const std::string& host, int port);
-
-    bool updateConnection();
-
-    template <class T> typename T::_ptr_type findObject(const std::string& name, const std::string& kind = "") {
-        CORBA::Object_ptr obj = findObjectSub(name, kind);
-        if(CORBA::is_nil(obj)){
-            return T::_nil();
-        } else {
-            typename T::_ptr_type narrowed = T::_narrow(obj);
-            CORBA::release(obj);
-            return narrowed;
-        }
-    }
-
-    CORBA::Object::_ptr_type findObject(const std::string& name, const std::string& kind = "") {
-        return findObjectSub(name, kind);
-    }
-
-    const std::string& host() { return host_; }
-    int port() { return port_; }
-    const std::string& errorMessage();
-
-    bool isAlive(bool doRescan = true);
-
-    static bool isObjectAlive(CORBA::Object_ptr obj);
-
-    struct ObjectInfo
-    {
-        std::string id;
-        std::string kind;
-        bool isAlive;
-    };
-
-    typedef std::vector<ObjectInfo> ObjectInfoList;
-
-    ObjectInfoList getObjectList();
-
-    bool bindObject(CORBA::Object_ptr object, const std::string& name);
-
-    void unbind(const std::string& name);
-
-private:
-
-    bool checkOrUpdateNamingContext();
-    CORBA::Object_ptr findObjectSub(const std::string& name, const std::string& kind);
-    void appendBindingList(CosNaming::BindingList_var& bList, ObjectInfoList& objects);
-
-    CosNaming::NamingContext_var namingContext;
-    std::string errorMessage_;
-    std::string namingContextLocation;
-    std::string host_;
-    int port_;
-    bool failedInLastAccessToNamingContext;
-};
-
-CNOID_EXPORT NamingContextHelper* getDefaultNamingContextHelper();
->>>>>>> 3d5c03a8
 }
 
 
