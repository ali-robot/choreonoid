option(BUILD_OPENRTM_PLUGIN "Building OpenRTMPlugin" OFF)

if(NOT BUILD_OPENRTM_PLUGIN)
  return()
else()
  if(NOT BUILD_CORBA_PLUGIN)
    message(FATAL_ERROR "OpenRTM Plugin requires CorbaPlugin.")
  endif()
endif()

# Plugin
set(plugin CnoidOpenRTMPlugin)

set(plugin_sources
  OpenRTMPlugin.cpp
  ConnectorCreaterDialog.cpp
  ControllerRTCItem.cpp
  BodyIoRTCItem.cpp
  OpenRTMItem.cpp
  RTCItem.cpp
  ChoreonoidExecutionContext.cpp
  ChoreonoidPeriodicExecutionContext.cpp
  ProfileHandler.cpp
  RTSNameServerView.cpp
  RTSPropertiesView.cpp
  RTSItem.cpp
  RTSDiagramView.cpp
  RTMImageView.cpp
  RTSCommonUtil.cpp
  RTSConfigurationView.cpp

  pugixml/pugixml.cpp

  deprecated/BodyRTCItem.cpp
  deprecated/VirtualRobotRTC.cpp
  deprecated/VirtualRobotPortHandler.cpp
  deprecated/BridgeConf.cpp

  LoggerUtil.cpp
  )

set(plugin_headers
  )

<<<<<<< HEAD
QTX_ADD_RESOURCES(RC_SRCS OpenRTMPlugin.qrc)
QTX_WRAP_CPP(
  qtsources
  ConnectorCreaterDialog.h
  RTSNameServerView.h
  RTSDiagramView.h
  RTSConfigurationView.h
=======
if(NOT QT5)
  QT4_ADD_RESOURCES(RC_SRCS OpenRTMPlugin.qrc)
else()
  QT5_ADD_RESOURCES(RC_SRCS OpenRTMPlugin.qrc)
endif()

if(NOT QT5)
  QT4_ADD_RESOURCES(RC_SRCS OpenRTMPlugin.qrc)
  QT4_WRAP_CPP(
    plugin_sources
    ConnectorCreaterDialog.h
    RTSNameServerView.h
    RTSDiagramView.h
    RTSConfigurationView.h
    OPTIONS "-DBOOST_TT_HAS_OPERATOR_HPP_INCLUDED"
>>>>>>> f102a65a
  )
else()
  QT5_ADD_RESOURCES(RC_SRCS OpenRTMPlugin.qrc)
  QT5_WRAP_CPP(
    plugin_sources
    ConnectorCreaterDialog.h
    RTSDiagramView.h
    RTSNameServerView.h
    RTSConfigurationView.h
    OPTIONS "-DBOOST_TT_HAS_OPERATOR_HPP_INCLUDED"
  )
endif()

if(MSVC)
add_definitions(-D__WIN32__ -D__x86__ -D__NT__ -D__OSVERSION__=4 -D_CRT_SECURE_NO_DEPRECATE -D_WIN32_WINNT=0x0500 -DRTC_CORBA_CXXMAPPING11)
endif()

idl_compile_cpp(idl_cpp_files idl_h_files deprecated/corba PointCloud LOCAL)

make_gettext_mofiles(${plugin} mofiles)

include_directories(${OPENRTM_INCLUDE_DIRS})
link_directories(${OPENRTM_LIBRARY_DIRS})
add_definitions(${OPENRTM_DEFINITIONS})

<<<<<<< HEAD
add_cnoid_plugin(${plugin} SHARED ${plugin_sources} ${plugin_headers} ${mofiles} ${RC_SRCS})

target_link_libraries(${plugin} CnoidBodyPlugin CnoidCorbaPlugin CnoidOpenRTM CnoidBodyIoRTC ${OPENRTM_LIBRARIES})
=======
add_cnoid_plugin(${plugin} SHARED ${plugin_sources} ${plugin_headers} ${idl_cpp_files} ${idl_h_files} ${mofiles} ${RC_SRCS})

target_link_libraries(${plugin} CnoidBodyPlugin CnoidCorbaPlugin CnoidBodyIoRTC ${OPENRTM_LIBRARIES})
>>>>>>> f102a65a
apply_common_setting_for_plugin(${plugin} "${plugin_headers}")

if(ENABLE_PYTHON)
  if(USE_PYBIND11)
    add_subdirectory(pybind11)
  elseif(USE_BOOST_PYTHON)
    add_subdirectory(boostpython)
  endif()
endif()

file(MAKE_DIRECTORY ${PROJECT_BINARY_DIR}/${CNOID_PLUGIN_SUBDIR}/rtc)
install(DIRECTORY ${PROJECT_BINARY_DIR}/${CNOID_PLUGIN_SUBDIR}/rtc DESTINATION ${CNOID_PLUGIN_SUBDIR}/rtc
  FILES_MATCHING PATTERN "*" EXCLUDE)

if(QT5)
  qt5_use_modules(${plugin} Core OpenGL Network)
endif()<|MERGE_RESOLUTION|>--- conflicted
+++ resolved
@@ -25,7 +25,7 @@
   RTSPropertiesView.cpp
   RTSItem.cpp
   RTSDiagramView.cpp
-  RTMImageView.cpp
+  #RTMImageView.cpp
   RTSCommonUtil.cpp
   RTSConfigurationView.cpp
 
@@ -42,7 +42,6 @@
 set(plugin_headers
   )
 
-<<<<<<< HEAD
 QTX_ADD_RESOURCES(RC_SRCS OpenRTMPlugin.qrc)
 QTX_WRAP_CPP(
   qtsources
@@ -50,35 +49,8 @@
   RTSNameServerView.h
   RTSDiagramView.h
   RTSConfigurationView.h
-=======
-if(NOT QT5)
-  QT4_ADD_RESOURCES(RC_SRCS OpenRTMPlugin.qrc)
-else()
-  QT5_ADD_RESOURCES(RC_SRCS OpenRTMPlugin.qrc)
-endif()
-
-if(NOT QT5)
-  QT4_ADD_RESOURCES(RC_SRCS OpenRTMPlugin.qrc)
-  QT4_WRAP_CPP(
-    plugin_sources
-    ConnectorCreaterDialog.h
-    RTSNameServerView.h
-    RTSDiagramView.h
-    RTSConfigurationView.h
-    OPTIONS "-DBOOST_TT_HAS_OPERATOR_HPP_INCLUDED"
->>>>>>> f102a65a
   )
-else()
-  QT5_ADD_RESOURCES(RC_SRCS OpenRTMPlugin.qrc)
-  QT5_WRAP_CPP(
-    plugin_sources
-    ConnectorCreaterDialog.h
-    RTSDiagramView.h
-    RTSNameServerView.h
-    RTSConfigurationView.h
-    OPTIONS "-DBOOST_TT_HAS_OPERATOR_HPP_INCLUDED"
-  )
-endif()
+set(plugin_sources ${plugin_sources} ${qtsources})
 
 if(MSVC)
 add_definitions(-D__WIN32__ -D__x86__ -D__NT__ -D__OSVERSION__=4 -D_CRT_SECURE_NO_DEPRECATE -D_WIN32_WINNT=0x0500 -DRTC_CORBA_CXXMAPPING11)
@@ -92,15 +64,9 @@
 link_directories(${OPENRTM_LIBRARY_DIRS})
 add_definitions(${OPENRTM_DEFINITIONS})
 
-<<<<<<< HEAD
-add_cnoid_plugin(${plugin} SHARED ${plugin_sources} ${plugin_headers} ${mofiles} ${RC_SRCS})
-
-target_link_libraries(${plugin} CnoidBodyPlugin CnoidCorbaPlugin CnoidOpenRTM CnoidBodyIoRTC ${OPENRTM_LIBRARIES})
-=======
 add_cnoid_plugin(${plugin} SHARED ${plugin_sources} ${plugin_headers} ${idl_cpp_files} ${idl_h_files} ${mofiles} ${RC_SRCS})
 
 target_link_libraries(${plugin} CnoidBodyPlugin CnoidCorbaPlugin CnoidBodyIoRTC ${OPENRTM_LIBRARIES})
->>>>>>> f102a65a
 apply_common_setting_for_plugin(${plugin} "${plugin_headers}")
 
 if(ENABLE_PYTHON)
@@ -114,7 +80,3 @@
 file(MAKE_DIRECTORY ${PROJECT_BINARY_DIR}/${CNOID_PLUGIN_SUBDIR}/rtc)
 install(DIRECTORY ${PROJECT_BINARY_DIR}/${CNOID_PLUGIN_SUBDIR}/rtc DESTINATION ${CNOID_PLUGIN_SUBDIR}/rtc
   FILES_MATCHING PATTERN "*" EXCLUDE)
-
-if(QT5)
-  qt5_use_modules(${plugin} Core OpenGL Network)
-endif()