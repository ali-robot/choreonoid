--- conflicted
+++ resolved
@@ -183,117 +183,6 @@
 };
 typedef ref_ptr<RTSConnectionGItem> RTSConnectionGItemPtr;
 
-<<<<<<< HEAD
-=======
-class RTSPortGItem : public QGraphicsItemGroup, public Referenced
-{
-public :
-    enum portType { INPORT, OUTPORT, SERVICEPORT };
-    RTSPortGItem(RTSPort* rtsPort);
-
-    RTSPort* rtsPort;
-    QGraphicsPolygonItem* polygon;
-    QPointF pos;
-
-    void create(int rectX, const QPointF& pos, int i, portType type);
-    void stateCheck();
-
-};
-typedef ref_ptr<RTSPortGItem> RTSPortGItemPtr;
-
-class RTSCompGItem : public QGraphicsItemGroup, public Referenced
-{
-public :
-    RTSCompGItem(RTSComp* rtsComp, RTSDiagramViewImpl* impl, const QPointF& pos);
-    ~RTSCompGItem();
-    QVariant itemChange ( GraphicsItemChange change, const QVariant & value );
-    void create(const QPointF& pos);
-    void stateCheck();
-
-    RTSDiagramViewImpl* impl;
-    RTSComp* rtsComp;
-    map<string, RTSPortGItemPtr> inPorts;
-    map<string, RTSPortGItemPtr> outPorts;
-    QGraphicsRectItem* rect;
-
-    QGraphicsOpacityEffect* effect;
-    Signal<void(const RTSCompGItem*)> sigPositionChanged;
-    Connection positionChangeConnection;
-private :
-    int correctTextY();
-};
-typedef ref_ptr<RTSCompGItem> RTSCompGItemPtr;
-
-class CreateConnectionDialog : public Dialog
-{
-public :
-    CreateConnectionDialog();
-    QLineEdit* nameLineEdit;
-    ComboBox* interfaceCombo;
-    ComboBox* dataflowCombo;
-    ComboBox* subscriptionCombo;
-};
-
-#define STATE_CHECK_TIME 1000  //msec
-
-class RTSDiagramViewImpl : public QGraphicsView
-{
-
-public:
-    RTSDiagramView* self;
-    RTSystemItemPtr currentRTSItem;
-    QGraphicsScene  scene;
-    ScopedConnection nsViewSelectionChangedConnection;
-    ScopedConnection itemAddedConnection;
-    ScopedConnection itemTreeViewSelectionChangedConnection;
-    ScopedConnection connectionOfRTSystemItemDetachedFromRoot;
-    ScopedConnection timeOutConnection;
-    map<string, RTSCompGItemPtr> rtsComps;
-    map<string, RTSConnectionGItemPtr> rtsConnections;
-    map<RTSPort*, RTSPortGItem*> rtsPortMap;
-    list<NamingContextHelper::ObjectInfo> nsViewSelections;
-    list<RTSCompGItem*> selectionRTCs;
-    list<RTSConnectionGItem*> selectionRTSConnections;
-    MenuManager menuManager;
-    Timer timer;
-    RTSPortGItem* sourcePort;
-    QGraphicsLineItem* dragPortLine;
-    RTSConnectionMarkerItem* targetMarker;
-
-    RTSDiagramViewImpl(RTSDiagramView* self);
-    ~RTSDiagramViewImpl();
-    void setNewRTSItemDetector();
-    void addRTSComp(string name, const QPointF& pos);
-    void addRTSComp(RTSComp* rtsComp);
-    void deleteRTSComp(RTSCompGItem* rtsComp);
-    void deleteRTSConnection(RTSConnectionGItem* rtsConnection);
-    void deleteSelectedRTSItem();
-    void dragEnterEvent   (QDragEnterEvent* event);
-    void dragMoveEvent    (QDragMoveEvent*  event);
-    void dragLeaveEvent   (QDragLeaveEvent* event);
-    void dropEvent        (QDropEvent*      event);
-    void mouseMoveEvent   (QMouseEvent*     event);
-    void mousePressEvent  (QMouseEvent*     event);
-    void mouseReleaseEvent(QMouseEvent*     event);
-    void keyPressEvent    (QKeyEvent*       event);
-    void onnsViewItemSelectionChanged(const list<NamingContextHelper::ObjectInfo>& items);
-    RTSPortGItem* findTargetRTSPort(QPointF& pos);
-    RTSConnectionMarkerItem* findConnectionMarker(QGraphicsItem* gItem);
-    void createConnectionGItem(RTSConnection* rtsConnection, RTSPortGItem* sourcePort, RTSPortGItem* targetPort);
-    void onRTSCompSelectionChange();
-    void onRTSCompPositionChanged(const RTSCompGItem*);
-    void onTime();
-    void onActivated(bool on);
-    void onItemTreeViewSelectionChanged(const ItemList<RTSystemItem>& items);
-    void onRTSystemItemDetachedFromRoot();
-    void setCurrentRTSItem(RTSystemItem* item);
-    void updateView();
-};
-
-}
-
-
->>>>>>> 3d5c03a8
 RTSConnectionGItem::RTSConnectionGItem(RTSConnection* rtsConnection, bool sIsLeft, QPointF s,
 	bool tIsLeft, QPointF t) :
 	rtsConnection(rtsConnection), _sIsLeft(sIsLeft), _tIsLeft(tIsLeft) {
@@ -681,7 +570,7 @@
 	}
 }
 ////////////////////
-#define STATE_CHECK_TIME 500  //msec
+#define STATE_CHECK_TIME 1000  //msec
 
 class RTSDiagramViewImpl : public QGraphicsView {
 
@@ -1284,10 +1173,10 @@
                 }
             }
         }
-
+        
         if(currentRTSItem->connectionCheck())
             modified = true;
-
+        
         if(modified)
             updateView();
     }
@@ -1301,41 +1190,11 @@
 void RTSDiagramViewImpl::setCurrentRTSItem(RTSystemItem* item) {
   timer.setInterval(item->pollingCycle);
 
-<<<<<<< HEAD
   currentRTSItem = item;
   connectionOfRTSystemItemDetachedFromRoot.reset(
       item->sigDetachedFromRoot().connect(
           [&](){ onRTSystemItemDetachedFromRoot(); }));
   updateView();
-=======
-void RTSDiagramViewImpl::onActivated(bool on)
-{
-    if(on){
-        timer.start();
-    } else {
-        timer.stop();
-    }
-}
-
-
-void RTSDiagramViewImpl::onItemTreeViewSelectionChanged(const ItemList<RTSystemItem>& items)
-{
-    RTSystemItem* firstItem = items.toSingle();
-
-    if(firstItem && firstItem != currentRTSItem){
-        setCurrentRTSItem(firstItem);
-    }
-}
-
-
-void RTSDiagramViewImpl::setCurrentRTSItem(RTSystemItem* item)
-{
-    currentRTSItem = item;
-    connectionOfRTSystemItemDetachedFromRoot.reset(
-        item->sigDetachedFromRoot().connect(
-            [&](){ onRTSystemItemDetachedFromRoot(); }));
-    updateView();
->>>>>>> 3d5c03a8
 }
 
 void RTSDiagramViewImpl::updateView() {
