--- conflicted
+++ resolved
@@ -10,19 +10,16 @@
 #include <cnoid/LineEdit>
 #include <cnoid/MessageView>
 
-<<<<<<< HEAD
 #include <rtm/CORBA_IORUtil.h>
-=======
-using namespace std;
-
-namespace cnoid {
->>>>>>> 3d5c03a8
 
 #include "RTSCommonUtil.h"
 #include "OpenRTMUtil.h"
 #include "LoggerUtil.h"
 
 #include "gettext.h"
+
+using namespace std;
+
 
 namespace cnoid {
 
@@ -385,15 +382,8 @@
 		RTSNameServerView * self_;
 	};
 
-<<<<<<< HEAD
-=======
-void RTSNameServerView::initializeClass(ExtensionManager* ext)
-{
-    ext->viewManager().registerClass<RTSNameServerView>(
-        "RTSNameServerView", N_("RTC List"), ViewManager::SINGLE_DEFAULT);
-    
->>>>>>> 3d5c03a8
-}
+}
+
 /////
 void RTSNameServerView::initializeClass(ExtensionManager* ext) {
 	ext->viewManager().registerClass<RTSNameServerView>(
@@ -416,13 +406,14 @@
 	return impl->sigLocationChanged;
 }
 
-<<<<<<< HEAD
 std::list<NamingContextHelper::ObjectInfo> RTSNameServerView::getSelection() {
 	return impl->selectedItemList;
-=======
+}
 
 RTSNameServerViewImpl::RTSNameServerViewImpl(RTSNameServerView* self)
 {
+    this->self_ = self;
+    
     self->setDefaultLayoutArea(View::LEFT_BOTTOM);
 
     QVBoxLayout* vbox = new QVBoxLayout();
@@ -461,49 +452,6 @@
 
     vbox->addWidget(&treeWidget, 1);
     self->setLayout(vbox);
-
->>>>>>> 3d5c03a8
-}
-
-RTSNameServerViewImpl::RTSNameServerViewImpl(RTSNameServerView* self) {
-	self->setDefaultLayoutArea(View::LEFT_BOTTOM);
-	this->self_ = self;
-
-	QVBoxLayout* vbox = new QVBoxLayout();
-
-	QHBoxLayout* hbox = new QHBoxLayout();
-	hostAddressBox.setText("localhost");
-	hostAddressBox.sigEditingFinished().connect
-	(std::bind(
-		static_cast<void(RTSNameServerViewImpl::*)(bool)>(&RTSNameServerViewImpl::updateObjectList), this, false));
-	hbox->addWidget(&hostAddressBox);
-
-	portNumberSpin.setRange(0, 65535);
-	portNumberSpin.setValue(2809);
-	portNumberSpin.sigEditingFinished().connect
-	(std::bind(
-		static_cast<void(RTSNameServerViewImpl::*)(bool)>(&RTSNameServerViewImpl::updateObjectList), this, false));
-	hbox->addWidget(&portNumberSpin);
-
-	auto updateButton = new ToolButton(_(" Update "));
-	updateButton->setSizePolicy(QSizePolicy::Expanding, QSizePolicy::Expanding);
-	updateButton->sigClicked().connect(
-		std::bind(
-			static_cast<void(RTSNameServerViewImpl::*)(bool)>(&RTSNameServerViewImpl::updateObjectList), this, true));
-	hbox->addWidget(updateButton);
-
-	vbox->addLayout(hbox, 0);
-
-	treeWidget.setHeaderLabel(_("Object Name"));
-	treeWidget.setDragEnabled(true);
-	treeWidget.setDropIndicatorShown(true);
-
-	treeWidget.sigItemSelectionChanged().connect(std::bind(&RTSNameServerViewImpl::onSelectionChanged, this));
-	treeWidget.setSelectionMode(QAbstractItemView::ExtendedSelection);
-	treeWidget.header()->close();
-
-	vbox->addWidget(&treeWidget, 1);
-	self->setLayout(vbox);
 }
 
 RTSNameServerView::~RTSNameServerView() {
@@ -521,40 +469,8 @@
 	return impl->portNumberSpin.value();
 }
 
-<<<<<<< HEAD
 void RTSNameServerView::updateView() {
 	impl->updateObjectList(true);
-=======
-
-void RTSNameServerViewImpl::updateObjectList(bool force)
-{
-    if(ncHelper.host()==hostAddressBox.string() && ncHelper.port()==portNumberSpin.value() && !force)
-            return;
-
-    try {
-        treeWidget.clear();
-
-        // Update to connect information
-        ncHelper.setLocation(hostAddressBox.string(), portNumberSpin.value());
-
-        // Connection information updates to all views.
-        sigLocationChanged(hostAddressBox.string(), portNumberSpin.value());
-
-        // Clear information update to all views.
-        //clearDiagram();
-        
-        if(ncHelper.updateConnection()){
-            NamingContextHelper::ObjectInfoList objects = ncHelper.getObjectList();
-            updateObjectList(objects, NULL);
-            treeWidget.expandAll();
-        }else{
-            showWarningDialog(ncHelper.errorMessage());
-        }
-
-    } catch (...) {
-        // ignore the exception for non crash.
-    }
->>>>>>> 3d5c03a8
 }
 
 void RTSNameServerViewImpl::updateObjectList(bool force) {
@@ -582,7 +498,7 @@
 		// Clear information update to all views.
 		//clearDiagram();
 
-		if (ncHelper.isAlive()) {
+                if(ncHelper.updateConnection()){
 			NamingContextHelper::ObjectInfoList objects = ncHelper.getObjectList();
 			vector<NamingContextHelper::ObjectPath> pathList;
 			updateObjectList(objects, topElem, pathList);
@@ -705,42 +621,9 @@
 	}
 }
 
-<<<<<<< HEAD
 NamingContextHelper RTSNameServerView::getNCHelper() {
 	return impl->ncHelper;
 };
-=======
-
-#ifdef _HOST_CXT_VERSION
-void RTSNameServerViewImpl::extendDiagram(const NamingContextHelper::ObjectInfo& info, QTreeWidgetItem* parent)
-{
-    // view the host context.
-    QTreeWidgetItem* item = new QTreeWidgetItem();
-    QString name = info.id.c_str();
-    string rtcName = string(qtos(name));
-    item->setIcon(0, QIcon(":/Corba/icons/NSHostCxt.png"));
-    item->setText(0, QString(string(rtcName).c_str()));
-    if (parent == NULL) treeWidget.addTopLevelItem(item);
-    else parent->addChild(item);
-
-    // view the rtc in host context.
-    NamingContextHelperPtr helper = NamingContextHelperPtr(new NamingContextHelper);
-    QString addressText = hostAddressBox.text();
-    string address = string(qtos(addressText));
-    int port = portNumberSpin.value(); 
-    helper->setLocation(address, port);
-    if (helper->isAlive()) {
-        CORBA::Object_var obj = helper->findObject(rtcName, "host_cxt");
-        helper->bindObject(obj, rtcName, "host_cxt");
-        NamingContextHelper::ObjectInfoList objects = helper->getObjectList();
-        updateObjectList(objects, item);
-        //RTS_RELEASE(obj, "release");
-        if (!CORBA::is_nil(obj)) CORBA::release(obj);
-    }
-
-}
-#endif
-
 
 bool RTSNameServerView::storeState(Archive& archive)
 {
@@ -763,5 +646,4 @@
     archive.addPostProcess([&](){ impl->updateObjectList(true); });
 
     return true;
-}
->>>>>>> 3d5c03a8
+}