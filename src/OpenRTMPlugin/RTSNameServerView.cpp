--- conflicted
+++ resolved
@@ -180,15 +180,8 @@
     this->self_ = self;
 
     self->setDefaultLayoutArea(View::LEFT_BOTTOM);
-<<<<<<< HEAD
-    ncHelper.setMessageSink(mvout());
-    hostAddress_ = ncHelper.host();
-    portNum_ = ncHelper.port();
-
-=======
     NamingContextHelper* ncHelper = NameServerManager::instance()->getNCHelper();
     NameServerManager::instance()->addServer(ncHelper->host(), ncHelper->port());
->>>>>>> 47145c54
 
     QVBoxLayout* vbox = new QVBoxLayout();
 
@@ -475,12 +468,7 @@
     updateObjectList(true);
 }
 
-<<<<<<< HEAD
-
-NamingContextHelper& RTSNameServerView::getNCHelper()
-=======
 void RTSNameServerViewImpl::cleatZombee()
->>>>>>> 47145c54
 {
     DDEBUG("RTSNameServerViewImpl::cleatZombee");
     int topNum = treeWidget.topLevelItemCount();
@@ -914,11 +902,7 @@
 }
 
 ConnectDialog::ConnectDialog() : isOK_(false), hostAddress_(""), portNum_(2809), isManager_(false) {
-<<<<<<< HEAD
-    auto& ncHelper = RTSNameServerView::instance()->getNCHelper();
-=======
     NamingContextHelper* ncHelper = NameServerManager::instance()->getNCHelper();
->>>>>>> 47145c54
 
     QFrame* frmBase = new QFrame;
     QGridLayout* baseLayout = new QGridLayout();
