--- conflicted
+++ resolved
@@ -28,10 +28,6 @@
     //Proxy to RTSNameServerViewImpl
     void updateView();
     void setSelection(std::string RTCname, std::string RTCfullPath);
-<<<<<<< HEAD
-    NamingContextHelper& getNCHelper();
-=======
->>>>>>> 47145c54
 
 protected:
     virtual void onActivated() override;
