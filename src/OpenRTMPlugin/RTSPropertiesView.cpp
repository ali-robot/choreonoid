/*!
 * @brief  This is a definition of RTSystemEditorPlugin.
 * @author Hisashi Ikari 
 * @file
 */
#include "RTSPropertiesView.h"
#include "RTSCommonUtil.h"
#include "RTSNameServerView.h"
#include "RTSDiagramView.h"
#include <cnoid/ViewManager>
#include <cnoid/TreeWidget>
#include <cnoid/ConnectionSet>
#include <cnoid/AppConfig>
#include <cnoid/Buttons>
#include <QVBoxLayout>
#include <boost/lexical_cast.hpp>
#include <boost/algorithm/string.hpp>
#include <rtm/idl/RTC.hh>
#include <rtm/NVUtil.h>
#include <coil/Properties.h>

#include <QLabel>
#include <QMessageBox>

#include "LoggerUtil.h"
#include "gettext.h"

using namespace RTC;
using namespace cnoid;
using namespace std;
using namespace std::placeholders;

namespace {
    static const string RTC_CONTEXT_KIND [3] = {_("PERIODIC"), _("EVENT_DRIVEN"), _("OTHER")};
    static const string RTC_CONTEXT_STATE[4] = {_("CREATED"), _("INACTIVE"), _("ACTIVE"), _("ERROR")};

    static const string RTC_PROPERTY_DATAFLOW    [2] = {_("push"), _("pull")};
    static const string RTC_PROPERTY_INTERFACE   [1] = {_("corba_cdr")};
    static const string RTC_PROPERTY_SUBSCRIPTION[3] = {_("flush"), _("new"), _("periodic")};
};

namespace cnoid {

class RTSPropertyTreeWidget : public TreeWidget
{

};

class RTSPropertiesViewImpl
{
public:
    RTSPropertiesViewImpl(RTSPropertiesView* self);
    ~RTSPropertiesViewImpl();

    RTSPropertiesView* self;
    Connection selectionChangedConnection;

    void onItemSelectionChanged(const list<NamingContextHelper::ObjectInfo>& items);
    void showProperties();
    void showPort(ComponentProfile_var cprofile, QTreeWidgetItem* item);
    void showPortConcrete(PortProfile* portprofile, QTreeWidgetItem* item);
    void showProfile(ComponentProfile_var cprofile, QTreeWidgetItem* item);
    void showExecutionContext(RTC::RTObject_ptr rtc, QTreeWidgetItem* item);
    void showExecutionContext(RTC::RTObject_ptr rtc, ExecutionContextList_var exeContList, QTreeWidgetItem* item);
    void showConnectionProperties(PortService_var port, string id);
    void showConnection(PortService_var port, string id, QTreeWidgetItem* item);

    RTSPropertyTreeWidget  treeWidget;

private:
    NamingContextHelper::ObjectInfo currentItem;
};

}


void RTSPropertiesView::initializeClass(ExtensionManager* ext)
{
    ext->viewManager().registerClass<RTSPropertiesView>(
            "RTSPropertiesView", N_("RTC Properties"), ViewManager::SINGLE_OPTIONAL);
}
 

RTSPropertiesView* RTSPropertiesView::instance()
{
    return ViewManager::findView<RTSPropertiesView>();
}


RTSPropertiesView::RTSPropertiesView()
{
    impl = new RTSPropertiesViewImpl(this);
}


RTSPropertiesView::~RTSPropertiesView()
{
    delete impl;
}


void RTSPropertiesView::showConnectionProperties(PortService_var port, string id)
{
    impl->showConnectionProperties(port, id);
}


RTSPropertiesViewImpl::RTSPropertiesViewImpl(RTSPropertiesView* self)
    : self(self)
{
    QStringList columns;
    columns << _("Object Name") << _("Object Value");
    treeWidget.setColumnCount(2);
    treeWidget.setHeaderLabels(columns);

    // It colored a different color for each row.
    treeWidget.setAlternatingRowColors(true);

    QVBoxLayout* vbox = new QVBoxLayout();
    vbox->addWidget(&treeWidget);
    self->setLayout(vbox);

    RTSNameServerView* nsView = RTSNameServerView::instance();
    if(nsView){
        if(!selectionChangedConnection.connected()){
            selectionChangedConnection = nsView->sigSelectionChanged().connect(
                std::bind(&RTSPropertiesViewImpl::onItemSelectionChanged, this, _1));
        }
    }
}


RTSPropertiesViewImpl::~RTSPropertiesViewImpl()
{
    selectionChangedConnection.disconnect();
}


void RTSPropertiesViewImpl::onItemSelectionChanged(const list<NamingContextHelper::ObjectInfo>& items)
{
    DDEBUG_V("RTSPropertiesViewImpl::onItemSelectionChanged : %d", items.size());
    if(items.size()!=1)
        return;

    const NamingContextHelper::ObjectInfo& item = items.front();
    if(item.id_ == currentItem.id_
        && item.hostAddress_ == currentItem.hostAddress_
        && item.portNo_ == currentItem.portNo_) {
          return;
    }
    currentItem.id_ = item.id_;
    currentItem.isAlive_ = item.isAlive_;
    currentItem.kind_ = item.kind_;
    currentItem.fullPath_ = item.fullPath_;
    currentItem.hostAddress_= item.hostAddress_;
    currentItem.portNo_= item.portNo_;
    showProperties();
}


void RTSPropertiesViewImpl::showProperties()
{
    DDEBUG("RTSPropertiesViewImpl::showProperties");
    treeWidget.clear();

<<<<<<< HEAD
    if(currentItem.id!="" && currentItem.isAlive){
        auto& ncHelper = RTSNameServerView::instance()->getNCHelper();
        RTC::RTObject_ptr rtc = ncHelper.findObject<RTC::RTObject>(currentItem.fullPath);
=======
    if(currentItem.id_!="" && currentItem.isAlive_){
        NamingContextHelper* ncHelper = NameServerManager::instance()->getNCHelper();
        ncHelper->setLocation(currentItem.hostAddress_, currentItem.portNo_);
        RTC::RTObject_ptr rtc = ncHelper->findObject<RTC::RTObject>(currentItem.fullPath_);
>>>>>>> 47145c54
        if(!isObjectAlive(rtc))
                return;
        ComponentProfile_var cprofile = rtc->get_component_profile();
        QTreeWidgetItem *item = new QTreeWidgetItem;

        showProfile(cprofile, item);
        showExecutionContext(rtc, item);
        showPort(cprofile, item);
        treeWidget.insertTopLevelItem(0, item);
    }

    treeWidget.expandAll();
}


void RTSPropertiesViewImpl::showConnectionProperties(PortService_var port, string id)
{
    currentItem.id_ = "";

    treeWidget.clear();
    QTreeWidgetItem *item = new QTreeWidgetItem;
    showConnection(port, id, item);
    treeWidget.insertTopLevelItem(0, item);
    treeWidget.expandAll();

}


void RTSPropertiesViewImpl::showProfile(ComponentProfile_var cprofile, QTreeWidgetItem* item)
{
    item->setIcon(0, QIcon(":/Corba/icons/NSRTC.png"));
    item->setText(0, QString(string(cprofile->instance_name).c_str()));

    QTreeWidgetItem *rtcChild = new QTreeWidgetItem;
    rtcChild->setText(0, _("Instance Name"));
    rtcChild->setText(1, QString(string(cprofile->instance_name).c_str()));
    item->addChild(rtcChild);

    rtcChild = new QTreeWidgetItem;
    rtcChild->setText(0, _("Type Name"));
    rtcChild->setText(1, QString(string(cprofile->type_name).c_str()));
    item->addChild(rtcChild);

    rtcChild = new QTreeWidgetItem;
    rtcChild->setText(0, _("Description"));
    rtcChild->setText(1, QString(string(cprofile->description).c_str()));
    item->addChild(rtcChild);

    rtcChild = new QTreeWidgetItem;
    rtcChild->setText(0, _("Version"));
    rtcChild->setText(1, QString(string(cprofile->version).c_str()));
    item->addChild(rtcChild);

    rtcChild = new QTreeWidgetItem;
    rtcChild->setText(0, _("Vendor"));
    rtcChild->setText(1, QString(string(cprofile->vendor).c_str()));
    item->addChild(rtcChild);

    rtcChild = new QTreeWidgetItem;
    rtcChild->setText(0, _("Category"));
    rtcChild->setText(1, QString(string(cprofile->category).c_str()));
    item->addChild(rtcChild);

    // Get the rtc properties.
    QTreeWidgetItem* rtcProp = new QTreeWidgetItem;
    rtcProp->setText(0, _("Properties"));
    item->addChild(rtcProp);

    coil::Properties cproperties = NVUtil::toProperties(cprofile->properties);
    vector<string> rtcNames = cproperties.propertyNames();
    for (vector<string>::iterator iter = rtcNames.begin(); iter != rtcNames.end(); iter++) {
        QTreeWidgetItem* rtcPropChild = new QTreeWidgetItem;
        rtcPropChild->setText(0, QString((*iter).c_str()));
        rtcPropChild->setText(1, QString((cproperties[*iter]).c_str()));
        rtcProp->addChild(rtcPropChild);
    }
}


void RTSPropertiesViewImpl::showExecutionContext(RTC::RTObject_ptr rtc, QTreeWidgetItem* item)
{
    QTreeWidgetItem* ownedChild = new QTreeWidgetItem;
    ownedChild->setText(0, _("Owned"));
    item->addChild(ownedChild);

    ExecutionContextList_var exeContList = rtc->get_owned_contexts();
    showExecutionContext(rtc, exeContList, ownedChild);

    exeContList = rtc->get_participating_contexts();
    if(exeContList->length()){
        QTreeWidgetItem* child = new QTreeWidgetItem;
        child->setText(0, _("Participate"));
        item->addChild(child);
        showExecutionContext(rtc, exeContList, child);
    }
}


void RTSPropertiesViewImpl::showExecutionContext(RTC::RTObject_ptr rtc, ExecutionContextList_var exeContList, QTreeWidgetItem* item)
{
    CORBA::ULong elen(exeContList->length());
    for (CORBA::ULong e = 0; e < elen; e++) {

        ExecutionContext_var context = exeContList[e];

        QTreeWidgetItem* ownedProp = new QTreeWidgetItem;
        ownedProp->setText(0, "ExecutionContext");
        ownedProp->setIcon(0, QIcon(":/RTSystemEditor/icons/IconExecContext.png"));
        item->addChild(ownedProp);

        QTreeWidgetItem* ownedPropChild = new QTreeWidgetItem;
        ownedPropChild->setText(0, _("ID"));
        ownedPropChild->setText(1, QString((boost::lexical_cast<string>(e)).c_str()));
        ownedProp->addChild(ownedPropChild);

        ownedPropChild = new QTreeWidgetItem;
        ownedPropChild->setText(0, _("RTC State"));
        if (!CORBA::is_nil(rtc)) {
            ownedPropChild->setText(1, QString(RTC_CONTEXT_STATE[context->get_component_state(rtc)].c_str()));
        }
        ownedProp->addChild(ownedPropChild);

        ownedPropChild = new QTreeWidgetItem;
        ownedPropChild->setText(0, _("State"));
        ownedPropChild->setText(1, QString(context->is_running() ? _("RUNNING") : _("UNKNOWN")));
        ownedProp->addChild(ownedPropChild);

        ownedPropChild = new QTreeWidgetItem;
        ownedPropChild->setText(0, _("Kind"));
        ownedPropChild->setText(1, QString(RTC_CONTEXT_KIND[context->get_kind()].c_str()));
        ownedProp->addChild(ownedPropChild);

        ownedPropChild = new QTreeWidgetItem;
        ownedPropChild->setText(0, _("Rate"));
        ownedPropChild->setText(1, QString((boost::lexical_cast<string>(context->get_rate())).c_str()));
        ownedProp->addChild(ownedPropChild);

    }
}


void RTSPropertiesViewImpl::showPortConcrete(PortProfile* portprofile, QTreeWidgetItem* item)
{
    coil::Properties pproperties = NVUtil::toProperties(portprofile->properties);

    string portName = string(portprofile->name);
    RTCCommonUtil::splitPortName(portName);
    string portType = pproperties["port.port_type"];

    QTreeWidgetItem* port = new QTreeWidgetItem;
    if (boost::iequals(portType, "CorbaPort")) {
        port->setText(0, QString("ServicePort"));
        port->setIcon(0, QIcon(":/RTSystemEditor/icons/IconServicePort.png"));
    } else {
        port->setText(0, QString(portType.substr(4).c_str()));
        port->setIcon(0, QIcon(boost::iequals(portType, "DataOutPort") ?
                ":/RTSystemEditor/icons/IconOutPort.png" :
                ":/RTSystemEditor/icons/IconInPort.png"));
    }
    item->addChild(port);

    QTreeWidgetItem* portChild = new QTreeWidgetItem;
    portChild->setText(0, _("Name"));
    portChild->setText(1, QString(portName.c_str()));
    port->addChild(portChild);

    if (boost::iequals(portType, "CorbaPort")) {
        RTC::PortInterfaceProfileList iflist = portprofile->interfaces;
        for (CORBA::ULong i = 0; i < iflist.length(); i++) {
            QTreeWidgetItem* ifport = new QTreeWidgetItem;
            ifport->setText(0, QString("PortInterfaceProfile"));
            ifport->setIcon(0, QIcon(":/RTSystemEditor/icons/IconPIP.png"));
            port->addChild(ifport);

            QTreeWidgetItem* ifportc = new QTreeWidgetItem;
            ifportc->setText(0, QString("Interface Name"));
            ifportc->setText(1, QString(iflist[i].instance_name));
            ifport->addChild(ifportc);

            ifportc = new QTreeWidgetItem;
            ifportc->setText(0, QString("Type Name"));
            ifportc->setText(1, QString(iflist[i].type_name));
            ifport->addChild(ifportc);

            ifportc = new QTreeWidgetItem;
            ifportc->setText(0, QString("Port Interface Polarity"));
            ifportc->setText(1, QString((iflist[i].polarity == 0 ? "PROVIDED" : "REQUIRED")));
            ifport->addChild(ifportc);
        }
    }

    // Get the port properties.
    QTreeWidgetItem* portProp = new QTreeWidgetItem;
    portProp->setText(0, _("Properties"));
    port->addChild(portProp);

    vector<string> portNames = pproperties.propertyNames();
    for (vector<string>::iterator iter = portNames.begin(); iter != portNames.end(); iter++) {
        QTreeWidgetItem* portPropChild = new QTreeWidgetItem;
        portPropChild->setText(0, QString((*iter).c_str()));
        portPropChild->setText(1, QString((pproperties[*iter]).c_str()));
        portProp->addChild(portPropChild);
    }
}


void RTSPropertiesViewImpl::showPort(ComponentProfile_var cprofile, QTreeWidgetItem* item)
{
    // Get the port informations.
    PortProfileList portlist = cprofile->port_profiles;
    CORBA::ULong plen(portlist.length());
    for (CORBA::ULong i = 0; i < plen; i++) {
        PortProfile portprofile = portlist[i];
        showPortConcrete(&portprofile, item);
    }
}


void RTSPropertiesViewImpl::showConnection(PortService_var port, string id, QTreeWidgetItem* item)//ComponentProfile_var cprofile, string port, string id, QTreeWidgetItem* item)
{
    item->setText(0, _("Connector Profile"));
    item->setIcon(0, QIcon(":/RTSystemEditor/icons/IconConnector.png"));

    if(CORBA::is_nil(port) || port->_non_existent())
        return;
    PortProfile_var portprofile = port->get_port_profile();
    ConnectorProfileList connections = portprofile->connector_profiles;
    for(CORBA::ULong i = 0; i < connections.length(); i++){
        ConnectorProfile connector = connections[i];
        if(id == string(connector.connector_id)){
            PortServiceList& connectedPorts = connector.ports;

            QTreeWidgetItem* conPropChild = new QTreeWidgetItem;
            conPropChild->setText(0, _("Connector ID"));
            conPropChild->setText(1, QString(connector.connector_id));
            item->addChild(conPropChild);

            //conPropChild = new RTSTreeItem(RTSTreeItem::RTS_ITEM_NAME_TYPE);
            conPropChild = new QTreeWidgetItem;
            conPropChild->setText(0, _("Name"));
            conPropChild->setText(1, QString(connector.name));
            // keep the values of connection.
            //this->connItem->name = string(connector.name);
            item->addChild(conPropChild);

            coil::Properties cproperties = NVUtil::toProperties(connector.properties);
            vector<string> names = cproperties.propertyNames();
            for (vector<string>::iterator iter = names.begin(); iter != names.end(); iter++) {
                    // view the attribute of rtc-connection.
                string name = (*iter).c_str();
                //QTreeWidgetItem* connPropChild = judgementType(name);
                conPropChild = new QTreeWidgetItem;
                conPropChild->setText(0, QString(name.c_str()));
                conPropChild->setText(1, QString((cproperties[*iter]).c_str()));
                item->addChild(conPropChild);
            }

            // Show the port informations.
            CORBA::ULong pslen(connectedPorts.length());
            for (CORBA::ULong k = 0; k < pslen; k++) {
                PortService_var pservice = connectedPorts[k];
                PortProfile* pprofile = pservice->get_port_profile();

                showPortConcrete(pprofile, item);
            }
        }
    }

}
//////////
SettingDialog::SettingDialog()
{
    chkLog = new CheckBox(_("Log Output"));
    chkLog->sigToggled().connect(
        std::bind(
            static_cast<void(SettingDialog::*)(bool)>(&SettingDialog::logChanged), this, _1));

    QLabel* lblLevel = new QLabel(_("Log Level:"));
    cmbLogLevel = new ComboBox();
    cmbLogLevel->addItem("SILENT");
    cmbLogLevel->addItem("FATAL");
    cmbLogLevel->addItem("ERROR");
    cmbLogLevel->addItem("WARN");
    cmbLogLevel->addItem("INFO");
    cmbLogLevel->addItem("DEBUG");
    cmbLogLevel->addItem("TRACE");
    cmbLogLevel->addItem("VERBOSE");
    cmbLogLevel->addItem("PARANOID");

    QLabel* lblSetting = new QLabel(_("Setting:"));
    leSetting = new LineEdit;

    QLabel* lblName = new QLabel(_("VendorName:"));
    leName = new LineEdit;
    QLabel* lblVersion = new QLabel(_("Version:"));
    leVersion = new LineEdit;
    QLabel* lblPolling = new QLabel(_("Polling Cycle:"));
    lePoling = new LineEdit;
    QLabel* lblUnit = new QLabel("ms");

#if defined(OPENRTM_VERSION12)
    QLabel* lblHeartBeat = new QLabel(_("Heartbeat Period:"));
    leHeartBeat = new LineEdit;
    QLabel* lblUnitHb = new QLabel("ms");
#endif

    QFrame* frmDetail = new QFrame;
    QGridLayout* gridSubLayout = new QGridLayout(frmDetail);
    gridSubLayout->addWidget(chkLog, 0, 0, 1, 1);
    gridSubLayout->addWidget(lblLevel, 0, 1, 1, 1);
    gridSubLayout->addWidget(cmbLogLevel, 0, 2, 1, 1);

    gridSubLayout->addWidget(lblSetting, 1, 0, 1, 1);
    gridSubLayout->addWidget(leSetting, 1, 1, 1, 2);

    gridSubLayout->addWidget(lblName, 2, 0, 1, 1);
    gridSubLayout->addWidget(leName, 2, 1, 1, 2);
    gridSubLayout->addWidget(lblVersion, 3, 0, 1, 1);
    gridSubLayout->addWidget(leVersion, 3, 1, 1, 2);
    gridSubLayout->addWidget(lblPolling, 4, 0, 1, 1);
    gridSubLayout->addWidget(lePoling, 4, 1, 1, 2);
    gridSubLayout->addWidget(lblUnit, 4, 3, 1, 1);

#if defined(OPENRTM_VERSION12)
    gridSubLayout->addWidget(lblHeartBeat, 5, 0, 1, 1);
    gridSubLayout->addWidget(leHeartBeat, 5, 1, 1, 2);
    gridSubLayout->addWidget(lblUnitHb, 5, 3, 1, 1);
#endif

    QFrame* frmButton = new QFrame;

    auto okButton = new PushButton(_("&OK"));
    okButton->setDefault(true);
    okButton->sigClicked().connect(
        std::bind(
            static_cast<void(SettingDialog::*)(void)>(&SettingDialog::oKClicked), this));

    auto cancelButton = new PushButton(_("&Cancel"));
    cancelButton->sigClicked().connect(
        std::bind(
            static_cast<void(SettingDialog::*)(void)>(&SettingDialog::rejected), this));

    QHBoxLayout* buttonBotLayout = new QHBoxLayout(frmButton);
    buttonBotLayout->addWidget(cancelButton);
    buttonBotLayout->addStretch();
    buttonBotLayout->addWidget(okButton);

    QVBoxLayout* mainLayout = new QVBoxLayout;
    mainLayout->addWidget(frmDetail);
    mainLayout->addWidget(frmButton);
    setLayout(mainLayout);

    setWindowTitle(_("OpenRTM Preferences"));

    MappingPtr appVars = AppConfig::archive()->openMapping("OpenRTM");
    leSetting->setText(QString::fromStdString(appVars->get("defaultSetting", "./choreonoid.rtc.conf")));
    leName->setText(QString::fromStdString(appVars->get("defaultVendor", "AIST")));
    leVersion->setText(QString::fromStdString(appVars->get("defaultVersion", "1.0.0")));
    lePoling->setText(QString::number(appVars->get("pollingCycle", 500)));

#if defined(OPENRTM_VERSION12)
    leHeartBeat->setText(QString::number(appVars->get("heartBeatPeriod", 500)));
#endif

    chkLog->setChecked(appVars->get("outputLog", false));

    QString level = QString::fromStdString(appVars->get("logLevel", "INFO"));

#if QT_VERSION >= QT_VERSION_CHECK(5, 0, 0)
    cmbLogLevel->setCurrentText(level);
#else
    for(int i=0; i < cmbLogLevel->count(); ++i){
        if(cmbLogLevel->itemText(i) == level){
            cmbLogLevel->setCurrentIndex(i);
            break;
        }
    }
#endif

    cmbLogLevel->setEnabled(chkLog->isChecked());
}


void SettingDialog::logChanged(bool state)
{
    cmbLogLevel->setEnabled(chkLog->isChecked());
}


void SettingDialog::oKClicked()
{
    DDEBUG("SettingDialog::oKClicked");
    MappingPtr appVars = AppConfig::archive()->openMapping("OpenRTM");

    QString orgSetting = QString::fromStdString(appVars->get("defaultSetting", "./choreonoid.rtc.conf"));
    QString newSetting = leSetting->text();
    bool orgLog = appVars->get("outputLog", false);
    bool newLog = chkLog->isChecked();
    QString orgLevel = QString::fromStdString(appVars->get("logLevel", "INFO"));
    QString newLevel = cmbLogLevel->currentText();
    bool isRestart = (orgSetting != newSetting) || (orgLog != newLog) || (orgLevel != newLevel);

    appVars->write("defaultSetting", leSetting->text().toStdString(), DOUBLE_QUOTED);
    appVars->write("defaultVendor", leName->text().toStdString(), DOUBLE_QUOTED);
    appVars->write("defaultVersion", leVersion->text().toStdString(), DOUBLE_QUOTED);
    appVars->write("pollingCycle", lePoling->text().toInt());

#if defined(OPENRTM_VERSION12)
    appVars->write("heartBeatPeriod", leHeartBeat->text().toInt());
#endif

    appVars->write("outputLog", chkLog->isChecked());
    appVars->write("logLevel", cmbLogLevel->currentText().toStdString());

    RTSDiagramView* view = RTSDiagramView::instance();
    if(view) {
        view->updateSetting();
    }

    if(isRestart) {
        QMessageBox::warning(this, _("OpenRTM Preferences"), _("The specified setting becomes valid after RESTART."));
    }
    close();
}


void SettingDialog::rejected()
{
    close();
}



<|MERGE_RESOLUTION|>--- conflicted
+++ resolved
@@ -163,19 +163,20 @@
     DDEBUG("RTSPropertiesViewImpl::showProperties");
     treeWidget.clear();
 
-<<<<<<< HEAD
-    if(currentItem.id!="" && currentItem.isAlive){
-        auto& ncHelper = RTSNameServerView::instance()->getNCHelper();
-        RTC::RTObject_ptr rtc = ncHelper.findObject<RTC::RTObject>(currentItem.fullPath);
-=======
     if(currentItem.id_!="" && currentItem.isAlive_){
         NamingContextHelper* ncHelper = NameServerManager::instance()->getNCHelper();
         ncHelper->setLocation(currentItem.hostAddress_, currentItem.portNo_);
-        RTC::RTObject_ptr rtc = ncHelper->findObject<RTC::RTObject>(currentItem.fullPath_);
->>>>>>> 47145c54
-        if(!isObjectAlive(rtc))
-                return;
-        ComponentProfile_var cprofile = rtc->get_component_profile();
+        RTC::RTObject_var rtc = ncHelper->findObject<RTC::RTObject>(currentItem.fullPath_);
+
+        ComponentProfile_var cprofile;
+        try {
+            cprofile = rtc->get_component_profile();
+        }
+        catch(CORBA::SystemException& ex){
+            ncHelper->putExceptionMessage(ex);
+            return;
+        }
+        
         QTreeWidgetItem *item = new QTreeWidgetItem;
 
         showProfile(cprofile, item);
