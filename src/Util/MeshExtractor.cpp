/*!
  @file
  @author Shin'ichiro Nakaoka
*/

#include "MeshExtractor.h"
#include "SceneDrawables.h"
#include "PolymorphicFunctionSet.h"

using namespace cnoid;

namespace cnoid {

class MeshExtractorImpl
{
public:
    EIGEN_MAKE_ALIGNED_OPERATOR_NEW

    PolymorphicFunctionSet<SgNode> functions;
    std::function<void()> callback1;
    std::function<void(SgMesh* mesh)> callback2;
    SgMesh* currentMesh;
    SgShape* currentShape;
    Affine3 currentTransform;
    Affine3 currentTransformWithoutScaling;
    bool isCurrentScaled;
    bool meshFound;
    
    MeshExtractorImpl();
    void visitGroup(SgGroup* group);
    void visitSwitch(SgSwitch* switchNode);    
    void visitTransform(SgTransform* transform);
    void visitPosTransform(SgPosTransform* transform);
    void visitShape(SgShape* shape);
    bool extract(SgNode* node);
};

}


MeshExtractor::MeshExtractor()
{
    impl = new MeshExtractorImpl;
}


MeshExtractorImpl::MeshExtractorImpl()
{
    functions.setFunction<SgGroup>(
        [&](SgGroup* node){ visitGroup(node); });
    functions.setFunction<SgSwitch>(
        [&](SgSwitch* node){ visitSwitch(node); });
    functions.setFunction<SgTransform>(
        [&](SgTransform* node){ visitTransform(node); });
    functions.setFunction<SgPosTransform>(
        [&](SgPosTransform* node){ visitPosTransform(node); });
    functions.setFunction<SgShape>(
        [&](SgShape* node){ visitShape(node); });
    functions.updateDispatchTable();
}
    
    
void MeshExtractorImpl::visitGroup(SgGroup* group)
{
    for(SgGroup::const_iterator p = group->begin(); p != group->end(); ++p){
        functions.dispatch(*p);
    }
}


void MeshExtractorImpl::visitSwitch(SgSwitch* switchNode)
{
    if(switchNode->isTurnedOn()){
        visitGroup(switchNode);
    }
}
    

void MeshExtractorImpl::visitTransform(SgTransform* transform)
{
    bool isParentScaled = isCurrentScaled;
    isCurrentScaled = true;
    Affine3 T0 = currentTransform;
    Affine3 T;
    transform->getTransform(T);
    currentTransform = T0 * T;
    visitGroup(transform);
    currentTransform = T0;
    isCurrentScaled = isParentScaled;
}


void MeshExtractorImpl::visitPosTransform(SgPosTransform* transform)
{
    const Affine3 T0(currentTransform);
    const Affine3 P0(currentTransformWithoutScaling);
    currentTransform = T0 * transform->T();
    currentTransformWithoutScaling = P0 * transform->T();
    visitGroup(transform);
    currentTransform = T0;
    currentTransformWithoutScaling = P0;
}


void MeshExtractorImpl::visitShape(SgShape* shape)
{
    SgMesh* mesh = shape->mesh();
    if(mesh && mesh->vertices() && !mesh->vertices()->empty() && !mesh->triangleVertices().empty()){
        meshFound = true;
        currentMesh = mesh;
<<<<<<< HEAD
        currentShape = shape;
        callback();
=======
        if(callback1){
            callback1();
        } else {
            callback2(mesh);
        }
>>>>>>> 806b8f1f
        currentMesh = 0;
        currentShape = 0;
    }
}


SgMesh* MeshExtractor::currentMesh() const
{
    return impl->currentMesh;
}


SgShape* MeshExtractor::currentShape() const
{
    return impl->currentShape;
}


const Affine3& MeshExtractor::currentTransform() const
{
    return impl->currentTransform;
}


const Affine3& MeshExtractor::currentTransformWithoutScaling() const
{
    return impl->currentTransformWithoutScaling;
}


bool MeshExtractor::isCurrentScaled() const
{
    return impl->isCurrentScaled;
}


bool MeshExtractor::extract(SgNode* node, std::function<void()> callback)
{
<<<<<<< HEAD
    impl->callback = callback;
    impl->currentMesh = 0;
    impl->currentShape = 0;
    impl->currentTransform.setIdentity();
    impl->currentTransformWithoutScaling.setIdentity();
    impl->isCurrentScaled = false;
    impl->meshFound = false;
    impl->functions.dispatch(node);
    return impl->meshFound;
=======
    impl->callback1 = callback;
    impl->callback2 = nullptr;
    return impl->extract(node);
}


bool MeshExtractor::extract(SgNode* node, std::function<void(SgMesh* mesh)> callback)
{
    impl->callback1 = nullptr;
    impl->callback2 = callback;
    return impl->extract(node);
}


bool MeshExtractorImpl::extract(SgNode* node)
{
    currentMesh = 0;
    currentTransform.setIdentity();
    currentTransformWithoutScaling.setIdentity();
    isCurrentScaled = false;
    meshFound = false;
    functions.dispatch(node);
    return meshFound;
>>>>>>> 806b8f1f
}


static void integrateMesh(MeshExtractor* extractor, SgMesh* mesh)
{
    SgMesh* srcMesh = extractor->currentMesh();
    const Affine3f T = extractor->currentTransform().cast<Affine3f::Scalar>();

    if(srcMesh->hasVertices()){
        SgVertexArray& vertices = *mesh->getOrCreateVertices();
        const int numVertices = vertices.size();
        SgVertexArray& srcVertices = *srcMesh->vertices();
        const int numSrcVertices = srcVertices.size();
        vertices.reserve(numVertices + numSrcVertices);
        for(int i=0; i < numSrcVertices; ++i){
            vertices.push_back(T * srcVertices[i]);
        }

        SgIndexArray& indices = mesh->triangleVertices();
        const int numIndices = indices.size();
        SgIndexArray& srcIndices = srcMesh->triangleVertices();
        const int numSrcIndices = srcIndices.size();
        indices.reserve(numIndices + numSrcIndices);
        for(int i=0; i < numSrcIndices; ++i){
            indices.push_back(srcIndices[i] + numVertices);
        }
        
        if(srcMesh->hasNormals()){
            SgNormalArray& normals = *mesh->getOrCreateNormals();
            const int numNormals = normals.size();
            SgNormalArray& srcNormals = *srcMesh->normals();
            const int numSrcNormals = srcNormals.size();
            normals.reserve(numNormals + numSrcNormals);
            const Affine3f U = extractor->currentTransformWithoutScaling().cast<Affine3f::Scalar>();
            for(int i=0; i < numSrcNormals; ++i){
                normals.push_back(U * srcNormals[i]);
            }
            
            SgIndexArray& indices = mesh->normalIndices();
            const int numIndices = indices.size();
            SgIndexArray& srcIndices = srcMesh->normalIndices();
            const int numSrcIndices = srcIndices.size();
            indices.reserve(numIndices + numSrcIndices);
            for(int i=0; i < numSrcIndices; ++i){
                indices.push_back(srcIndices[i] + numNormals);
            }
        }
    }
}


/**
   \todo take into acount the case where some meshes have normals or colors
   and others don't have them.
*/
SgMesh* MeshExtractor::integrate(SgNode* node)
{
    SgMesh* integrated = new SgMesh;
    extract(node, [&](){ integrateMesh(this, integrated); });
    return integrated;
}<|MERGE_RESOLUTION|>--- conflicted
+++ resolved
@@ -108,16 +108,12 @@
     if(mesh && mesh->vertices() && !mesh->vertices()->empty() && !mesh->triangleVertices().empty()){
         meshFound = true;
         currentMesh = mesh;
-<<<<<<< HEAD
         currentShape = shape;
-        callback();
-=======
         if(callback1){
             callback1();
         } else {
             callback2(mesh);
         }
->>>>>>> 806b8f1f
         currentMesh = 0;
         currentShape = 0;
     }
@@ -156,17 +152,6 @@
 
 bool MeshExtractor::extract(SgNode* node, std::function<void()> callback)
 {
-<<<<<<< HEAD
-    impl->callback = callback;
-    impl->currentMesh = 0;
-    impl->currentShape = 0;
-    impl->currentTransform.setIdentity();
-    impl->currentTransformWithoutScaling.setIdentity();
-    impl->isCurrentScaled = false;
-    impl->meshFound = false;
-    impl->functions.dispatch(node);
-    return impl->meshFound;
-=======
     impl->callback1 = callback;
     impl->callback2 = nullptr;
     return impl->extract(node);
@@ -184,13 +169,13 @@
 bool MeshExtractorImpl::extract(SgNode* node)
 {
     currentMesh = 0;
+    currentShape = 0;
     currentTransform.setIdentity();
     currentTransformWithoutScaling.setIdentity();
     isCurrentScaled = false;
     meshFound = false;
     functions.dispatch(node);
     return meshFound;
->>>>>>> 806b8f1f
 }
 
 
