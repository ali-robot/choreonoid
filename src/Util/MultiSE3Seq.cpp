/**
   @file
   @author Shin'ichiro Nakaoka
*/

#include "MultiSE3Seq.h"
#include "PlainSeqFileLoader.h"
#include "ValueTree.h"
#include "YAMLWriter.h"
#include "EigenUtil.h"
#include "GeneralSeqReader.h"
#include <fmt/format.h>
#include <fstream>
#include "gettext.h"

using namespace std;
using namespace cnoid;
using fmt::format;


MultiSE3Seq::MultiSE3Seq()
    : MultiSE3Seq::BaseSeqType("MultiSE3Seq")
{

}


MultiSE3Seq::MultiSE3Seq(int numFrames, int numParts)
    : MultiSE3Seq::BaseSeqType("MultiSE3Seq", numFrames, numParts)
{

}


MultiSE3Seq::MultiSE3Seq(const MultiSE3Seq& org)
    : MultiSE3Seq::BaseSeqType(org)
{

}


std::shared_ptr<AbstractSeq> MultiSE3Seq::cloneSeq() const
{
    return std::make_shared<MultiSE3Seq>(*this);
}


MultiSE3Seq::~MultiSE3Seq()
{

}


SE3 MultiSE3Seq::defaultValue() const
{
    return SE3(Vector3::Zero(), Quat::Identity());
}


bool MultiSE3Seq::doReadSeq(const Mapping* archive, std::ostream& os)
{
    GeneralSeqReader reader(os);

    reader.setCustomSeqTypeChecker(
        [&](GeneralSeqReader& reader, const string& type){
            if(reader.formatVersion() >= 2.0){
                return reader.checkSeqType(type);
            } else {
                return (type == "MultiSE3Seq" || type == "MultiSe3Seq" || type == "MultiAffine3Seq");
            }
        });

    if(!reader.readHeaders(archive, this)){
        return false;
    }
    
    string se3format;
    if(reader.formatVersion() >= 2.0){
        se3format = archive->get<string>("SE3Format");
    } else {
        se3format = archive->get<string>("format");
    }

    bool result = false;
    static const char* illegal_number_of_SE3_elements_message =
        _("The number of elements specified as a SE3 value is invalid.");
    
    if(se3format == "XYZQWQXQYQZ"){
        result = reader.readFrames<MultiSE3Seq>(
            archive, this,
            [](const ValueNode& node, SE3& value){
                const Listing& v = *node.toListing();
                if(v.size() != 7){
                    v.throwException(illegal_number_of_SE3_elements_message);
                }
                value.translation() << v[0].toDouble(), v[1].toDouble(), v[2].toDouble();
                value.rotation() = Quat(v[3].toDouble(), v[4].toDouble(), v[5].toDouble(), v[6].toDouble());
            });

    } else if(se3format == "XYZQXQYQZQW" && reader.formatVersion() < 2.0){
        result = reader.readFrames<MultiSE3Seq>(
            archive, this,
            [](const ValueNode& node, SE3& value){
                const Listing& v = *node.toListing();
                if(v.size() != 7){
                    v.throwException(illegal_number_of_SE3_elements_message);
                }
                value.translation() << v[0].toDouble(), v[1].toDouble(), v[2].toDouble();
                value.rotation() = Quat(v[6].toDouble(), v[3].toDouble(), v[4].toDouble(), v[5].toDouble());
            });

    } else if(se3format == "XYZRPY"){
        result = reader.readFrames<MultiSE3Seq>(
            archive, this,
            [](const ValueNode& node, SE3& value){
                const Listing& v = *node.toListing();
                if(v.size() != 6){
                    v.throwException(illegal_number_of_SE3_elements_message);
                }
                value.translation() << v[0].toDouble(), v[1].toDouble(), v[2].toDouble();
                value.rotation() = rotFromRpy(v[3].toDouble(), v[4].toDouble(), v[5].toDouble());
            });

    } else {
        os << format(_("SE3 format \"{}\" is not supported."), se3format) << endl;
    }

    return result;
}


static void writeSE3(YAMLWriter& writer, const SE3& value)
{
    writer.startFlowStyleListing();

    const Vector3& p = value.translation();
    writer.putScalar(p.x());
    writer.putScalar(p.y());
    writer.putScalar(p.z());

    const Quat& q = value.rotation();
    writer.putScalar(q.w());
    writer.putScalar(q.x());
    writer.putScalar(q.y());
    writer.putScalar(q.z());

    writer.endListing();
}
    

bool MultiSE3Seq::doWriteSeq(YAMLWriter& writer, std::function<void()> additionalPartCallback)
{
    double version = writer.getOrCreateInfo("formatVersion", 2.0);
    
    return BaseSeqType::doWriteSeq(
        writer,
        [&](){
            string formatKey;
            if(version >= 2.0){
                formatKey = "SE3Format";
            } else {
                formatKey = "format";
            }

            writer.putKeyValue(formatKey, "XYZQWQXQYQZ");

            if(additionalPartCallback) additionalPartCallback();
    
            writer.putKey("frames");
            writer.startListing();
            const int m = numParts();
            const int n = numFrames();
            for(int i=0; i < n; ++i){
                Frame f = frame(i);
                writer.startFlowStyleListing();
                for(int j=0; j < m; ++j){
                    writeSE3(writer, f[j]);
                }
                writer.endListing();
            }
            writer.endListing();
        });
}


bool MultiSE3Seq::loadPlainMatrixFormat(const std::string& filename, std::ostream& os)
{
    PlainSeqFileLoader loader;

    if(!loader.load(filename, os)){
        return false;
    }

    int n = loader.numParts();
    if(n < 12 || (n % 12) != 0){
        os << format(_("\"{}\" does not have elements in multiple of twelve (each 3 for position vectors, 9 for attitde matrices)"),
            filename) << endl;
        return false;
    }
    int m = n / 12;
  
    setDimension(loader.numFrames(), m);
    setTimeStep(loader.timeStep());

    int f = 0;
    for(PlainSeqFileLoader::iterator it = loader.begin(); it != loader.end(); ++it){
        vector<double>& data = *it;
        int i = 0;
        Frame frame = MultiSE3Seq::frame(f++);
        for(int j=0; j < m; ++j){
            SE3& x = frame[j];
            x.translation() << data[i], data[i+1], data[i+2];
            i += 3;
            Matrix3 R;
            R <<
                data[i],   data[i+1], data[i+2],
                data[i+3], data[i+4], data[i+5],
                data[i+6], data[i+7], data[i+8];
            i += 9;
            x.rotation() = R;
        }
    }

    return true;
}


bool MultiSE3Seq::loadPlainRpyFormat(const std::string& filename, std::ostream& os)
{
    PlainSeqFileLoader loader;

    if(!loader.load(filename, os)){
        return false;
    }

    int n = loader.numParts();
    if(n != 3){
        os << format(_("\"{}\" does not have a multiple of 3 elements (R,P,Y)"), filename) << endl;
        return false;
    }

    setDimension(loader.numFrames(), 1);
    setTimeStep(loader.timeStep());

    int f = 0;
    for(PlainSeqFileLoader::iterator it = loader.begin(); it != loader.end(); ++it){
        vector<double>& data = *it;
        Frame frame = MultiSE3Seq::frame(f++);
        SE3& x = frame[0];
        x.translation() << 0, 0, 0;
        double r, p, y;
        //First element is time
        r = data[1];
        p = data[2];
        y = data[3];
        Matrix3 R = rotFromRpy(r, p, y);
        x.rotation() = R;
    }

    return true;
}


bool MultiSE3Seq::saveTopPartAsPlainMatrixFormat(const std::string& filename, std::ostream& os)
{
    const int nFrames = numFrames();

    if(nFrames > 0 && numParts() > 0){

        ofstream file(filename.c_str());
        if(!file){
            os << format(_("\"{}\" cannot be opened."), filename) << endl;
            return false;
        }

        const double r = frameRate();

        Part base = part(0);
        for(int i=0; i < nFrames; ++i){
            file << format("{0:.4f}", (i / r));
            const SE3& x = base[i];
            for(int j=0; j < 3; ++j){
                file << " " << x.translation()[j];
            }
            Matrix3 R(x.rotation());
            for(int j=0; j < 3; ++j){
                for(int k=0; k < 3; ++k){
                    double m = R(j, k);
                    if(fabs(m) < 1.0e-14){
                        m = 0.0;
                    }
                    file << " " << m;
                }
            }
            file << " 0 0 0 0 0 0"; // velocity elements (dv, omega)
            file << "\n";
        }

        return true;
    }

    return false;
<<<<<<< HEAD
=======
}

bool MultiSE3Seq::saveTopPartAsPosAndRPYFormat(const std::string& filename)
{
    clearSeqMessage();
    boost::format f("%1$.4f");
    const int nFrames = numFrames();

    if(nFrames > 0 && numParts() > 0){

        ofstream os(filename.c_str());
        if(!os){
            addSeqMessage(filename + " cannot be opened.");
            return false;
        }

        const double r = frameRate();

        Part base = part(0);
        for(int i=0; i < nFrames; ++i){
            os << (f % (i / r));
            const SE3& x = base[i];
            for(int j=0; j < 3; ++j){
                os << " " << x.translation()[j];
            }
            Vector3 rpy(rpyFromRot(Matrix3(x.rotation())));
            for(int j=0; j < 3; ++j){
                if(fabs(rpy[j]) < 1.0e-14){
                    rpy[j] = 0.0;
                }
                os << " " << rpy[j];
            }
            os << "\n";
        }

        return true;
    }

    return false;
}


static inline void writeSE3(YAMLWriter& writer, const SE3& value)
{
    writer.startFlowStyleListing();

    const Vector3& p = value.translation();
    writer.putScalar(p.x());
    writer.putScalar(p.y());
    writer.putScalar(p.z());

    const Quat& q = value.rotation();
    writer.putScalar(q.w());
    writer.putScalar(q.x());
    writer.putScalar(q.y());
    writer.putScalar(q.z());

    writer.endListing();
}
    

bool MultiSE3Seq::doWriteSeq(YAMLWriter& writer)
{
    if(BaseSeqType::doWriteSeq(writer)){

        writer.putKeyValue("format", "XYZQWQXQYQZ");
    
        writer.putKey("frames");
        writer.startListing();
        const int m = numParts();
        const int n = numFrames();
        for(int i=0; i < n; ++i){
            Frame f = frame(i);
            writer.startFlowStyleListing();
            for(int j=0; j < m; ++j){
                writeSE3(writer, f[j]);
            }
            writer.endListing();
        }
        writer.endListing();
        
        return true;
    }
    return false;
}


bool MultiSE3Seq::doReadSeq(const Mapping& archive)
{
    if(BaseSeqType::doReadSeq(archive)){
        const string& type = archive["type"].toString();
        if(type == seqType() || type == "MultiSe3Seq" || type == "MultiAffine3Seq"){
            string formatString = archive["format"].toString();
            const Listing& values = *archive.findListing("frames");
            if(values.isValid()){
                const int nParts = archive["numParts"].toInt();
                const int nFrames = values.size();
                setDimension(nFrames, nParts);
                if(formatString == "XYZQWQXQYQZ"){
                    readPosQuatSeq(nParts, nFrames, values, true);
                } else if(formatString == "XYZQXQYQZQW"){
                    readPosQuatSeq(nParts, nFrames, values, false);
                } else if(formatString == "XYZRPY"){
                    readPosRpySeq(nParts, nFrames, values);
                } else {
                    addSeqMessage(
                        str(format(("Unknown format \"%1%\" cannot be loaded into MultiSE3Seq."))
                            % formatString));
                    return false;
                }
            }
        }
        return true;
    }
    return false;
}


void MultiSE3Seq::readPosQuatSeq(int nParts, int nFrames, const Listing& values, bool isWfirst)
{
    for(int i=0; i < nFrames; ++i){
        const Listing& frameNode = *values[i].toListing();
        Frame f = frame(i);
        const int n = std::min(frameNode.size(), nParts);
        for(int j=0; j < n; ++j){
            const Listing& node = *frameNode[j].toListing();
            SE3& x = f[j];
            if(node.size() == 7){
                x.translation() << node[0].toDouble(), node[1].toDouble(), node[2].toDouble();
                if(isWfirst){
                    x.rotation() = Quat(node[3].toDouble(),
                                        node[4].toDouble(), node[5].toDouble(), node[6].toDouble());
                } else {
                    x.rotation() = Quat(node[6].toDouble(),
                                        node[3].toDouble(), node[4].toDouble(), node[5].toDouble());
                }
            }
        }
    }
}


void MultiSE3Seq::readPosRpySeq(int nParts, int nFrames, const Listing& values)
{
    for(int i=0; i < nFrames; ++i){
        const Listing& frameNode = *values[i].toListing();
        Frame f = frame(i);
        const int n = std::min(frameNode.size(), nParts);
        for(int j=0; j < n; ++j){
            const Listing& node = *frameNode[j].toListing();
            if(node.size() == 6){
                SE3& x = f[j];
                x.translation() << node[0].toDouble(), node[1].toDouble(), node[2].toDouble();
                const double r = node[3].toDouble();
                const double p = node[4].toDouble();
                const double y = node[5].toDouble();
                x.rotation() = rotFromRpy(r, p, y);
            }
        }
    }
>>>>>>> d950980e
}<|MERGE_RESOLUTION|>--- conflicted
+++ resolved
@@ -300,21 +300,18 @@
     }
 
     return false;
-<<<<<<< HEAD
-=======
-}
-
-bool MultiSE3Seq::saveTopPartAsPosAndRPYFormat(const std::string& filename)
-{
-    clearSeqMessage();
-    boost::format f("%1$.4f");
+}
+
+
+bool MultiSE3Seq::saveTopPartAsPosAndRPYFormat(const std::string& filename, std::ostream& os)
+{
     const int nFrames = numFrames();
 
     if(nFrames > 0 && numParts() > 0){
 
-        ofstream os(filename.c_str());
-        if(!os){
-            addSeqMessage(filename + " cannot be opened.");
+        ofstream file(filename.c_str());
+        if(!file){
+            os << format(_("{0} cannot be opened."), filename) << endl;
             return false;
         }
 
@@ -322,145 +319,23 @@
 
         Part base = part(0);
         for(int i=0; i < nFrames; ++i){
-            os << (f % (i / r));
+            file << format("{0:.4f}", (i / r));
             const SE3& x = base[i];
             for(int j=0; j < 3; ++j){
-                os << " " << x.translation()[j];
+                file << " " << x.translation()[j];
             }
             Vector3 rpy(rpyFromRot(Matrix3(x.rotation())));
             for(int j=0; j < 3; ++j){
                 if(fabs(rpy[j]) < 1.0e-14){
                     rpy[j] = 0.0;
                 }
-                os << " " << rpy[j];
-            }
-            os << "\n";
+                file << " " << rpy[j];
+            }
+            file << "\n";
         }
 
         return true;
     }
 
     return false;
-}
-
-
-static inline void writeSE3(YAMLWriter& writer, const SE3& value)
-{
-    writer.startFlowStyleListing();
-
-    const Vector3& p = value.translation();
-    writer.putScalar(p.x());
-    writer.putScalar(p.y());
-    writer.putScalar(p.z());
-
-    const Quat& q = value.rotation();
-    writer.putScalar(q.w());
-    writer.putScalar(q.x());
-    writer.putScalar(q.y());
-    writer.putScalar(q.z());
-
-    writer.endListing();
-}
-    
-
-bool MultiSE3Seq::doWriteSeq(YAMLWriter& writer)
-{
-    if(BaseSeqType::doWriteSeq(writer)){
-
-        writer.putKeyValue("format", "XYZQWQXQYQZ");
-    
-        writer.putKey("frames");
-        writer.startListing();
-        const int m = numParts();
-        const int n = numFrames();
-        for(int i=0; i < n; ++i){
-            Frame f = frame(i);
-            writer.startFlowStyleListing();
-            for(int j=0; j < m; ++j){
-                writeSE3(writer, f[j]);
-            }
-            writer.endListing();
-        }
-        writer.endListing();
-        
-        return true;
-    }
-    return false;
-}
-
-
-bool MultiSE3Seq::doReadSeq(const Mapping& archive)
-{
-    if(BaseSeqType::doReadSeq(archive)){
-        const string& type = archive["type"].toString();
-        if(type == seqType() || type == "MultiSe3Seq" || type == "MultiAffine3Seq"){
-            string formatString = archive["format"].toString();
-            const Listing& values = *archive.findListing("frames");
-            if(values.isValid()){
-                const int nParts = archive["numParts"].toInt();
-                const int nFrames = values.size();
-                setDimension(nFrames, nParts);
-                if(formatString == "XYZQWQXQYQZ"){
-                    readPosQuatSeq(nParts, nFrames, values, true);
-                } else if(formatString == "XYZQXQYQZQW"){
-                    readPosQuatSeq(nParts, nFrames, values, false);
-                } else if(formatString == "XYZRPY"){
-                    readPosRpySeq(nParts, nFrames, values);
-                } else {
-                    addSeqMessage(
-                        str(format(("Unknown format \"%1%\" cannot be loaded into MultiSE3Seq."))
-                            % formatString));
-                    return false;
-                }
-            }
-        }
-        return true;
-    }
-    return false;
-}
-
-
-void MultiSE3Seq::readPosQuatSeq(int nParts, int nFrames, const Listing& values, bool isWfirst)
-{
-    for(int i=0; i < nFrames; ++i){
-        const Listing& frameNode = *values[i].toListing();
-        Frame f = frame(i);
-        const int n = std::min(frameNode.size(), nParts);
-        for(int j=0; j < n; ++j){
-            const Listing& node = *frameNode[j].toListing();
-            SE3& x = f[j];
-            if(node.size() == 7){
-                x.translation() << node[0].toDouble(), node[1].toDouble(), node[2].toDouble();
-                if(isWfirst){
-                    x.rotation() = Quat(node[3].toDouble(),
-                                        node[4].toDouble(), node[5].toDouble(), node[6].toDouble());
-                } else {
-                    x.rotation() = Quat(node[6].toDouble(),
-                                        node[3].toDouble(), node[4].toDouble(), node[5].toDouble());
-                }
-            }
-        }
-    }
-}
-
-
-void MultiSE3Seq::readPosRpySeq(int nParts, int nFrames, const Listing& values)
-{
-    for(int i=0; i < nFrames; ++i){
-        const Listing& frameNode = *values[i].toListing();
-        Frame f = frame(i);
-        const int n = std::min(frameNode.size(), nParts);
-        for(int j=0; j < n; ++j){
-            const Listing& node = *frameNode[j].toListing();
-            if(node.size() == 6){
-                SE3& x = f[j];
-                x.translation() << node[0].toDouble(), node[1].toDouble(), node[2].toDouble();
-                const double r = node[3].toDouble();
-                const double p = node[4].toDouble();
-                const double y = node[5].toDouble();
-                x.rotation() = rotFromRpy(r, p, y);
-            }
-        }
-    }
->>>>>>> d950980e
 }